package controller;

import java.io.File;
import java.text.SimpleDateFormat;
import java.time.DayOfWeek;
import java.time.LocalDate;
import java.time.LocalDateTime;
import java.time.LocalTime;
import java.time.YearMonth;
import java.time.ZoneId;
import java.time.format.DateTimeParseException;
import java.time.temporal.TemporalAdjusters;
import java.util.ArrayList;
import java.util.Arrays;
import java.util.Calendar;
import java.util.Date;
import java.util.HashSet;
import java.util.List;
import java.util.Set;
import java.util.UUID;
import java.util.stream.Collectors;


import controller.command.event.ExportCalendarCommand;
<<<<<<< HEAD
import javax.swing.JFrame;
=======
import controller.command.event.ImportCalendarCommand;
>>>>>>> 0f55a2cc
import model.calendar.CalendarManager;
import model.calendar.ICalendar;
import model.event.Event;
import model.event.RecurringEvent;
import model.exceptions.CalendarNotFoundException;
import model.exceptions.ConflictingEventException;
import model.exceptions.EventNotFoundException;
import model.exceptions.InvalidEventException;
import utilities.CalendarNameValidator;
import utilities.TimeZoneHandler;
import view.ButtonStyler;
import view.CalendarViewFeatures;
import view.EventFormData;
import view.GUICalendarPanel;
import view.GUICalendarSelectorPanel;
import view.GUIEventPanel;
import view.GUIExportImportPanel;
import viewmodel.ExportImportViewModel;

/**
 * Controller class that handles GUI-specific logic and coordinates between the model and view.
 */
public class GUIController {

  private final CalendarManager calendarManager;
  private final CalendarViewFeatures view;
  private final TimeZoneHandler timezoneHandler;
  private ICalendar currentCalendar;

  /**
   * Constructs a new GUIController.
   *
   * @param calendarManager the calendar manager
   * @param view            the GUI view implementing CalendarViewFeatures
   */
  public GUIController(CalendarManager calendarManager, CalendarViewFeatures view) {
    this.calendarManager = calendarManager;
    this.view = view;
    this.timezoneHandler = new TimeZoneHandler();
    this.currentCalendar = null;
  }

  /**
   * Initializes the application.
   */
  public void initialize() throws CalendarNotFoundException {
    System.out.println("Initializing GUI controller...");
    try {
      CalendarNameValidator.removeAllCalendarNames();

      String defaultCalendar = "Default_Calendar";
      if (calendarManager.getCalendarCount() == 0) {
        System.out.println("Creating default calendar...");
        String timezone = timezoneHandler.getSystemDefaultTimezone();
        calendarManager.createCalendar(defaultCalendar, timezone);

      }

      System.out.println("Getting first available calendar...");
      currentCalendar = calendarManager.getCalendar(defaultCalendar);
      if (currentCalendar == null) {
        throw new CalendarNotFoundException("No calendars available");
      }
      System.out.println("Setting up view with calendar: " + defaultCalendar);
      view.setSelectedCalendar(defaultCalendar);
      view.updateCalendarView(currentCalendar);
<<<<<<< HEAD
      view.updateCalendarList(
          new ArrayList<>(calendarManager.getCalendarRegistry().getCalendarNames()));
=======
      view.updateCalendarList(new ArrayList<>(calendarManager
              .getCalendarRegistry().getCalendarNames()));
>>>>>>> 0f55a2cc

      System.out.println("Setting up event listeners...");
      setupEventListeners();

      System.out.println("Updating calendar display...");
      List<Event> events = getAllEvents();
      List<RecurringEvent> recurringEvents = getAllRecurringEvents();
      view.getCalendarPanel().updateEvents(events);
      view.getCalendarPanel().updateRecurringEvents(recurringEvents);
      System.out.println("GUI controller initialized successfully.");

    } catch (Exception e) {
      System.out.println("Error initializing GUI controller: " + e.getMessage());
      e.printStackTrace();
      view.displayError("Failed to initialize calendar: " + e.getMessage());
      throw new CalendarNotFoundException("Failed to initialize calendar: " + e.getMessage());
    }
  }

  /**
   * Sets up event listeners for the view components.
   */
  private void setupEventListeners() {
    // Calendar selection
    view.getCalendarSelectorPanel()
<<<<<<< HEAD
        .addCalendarSelectorListener(new GUICalendarSelectorPanel.CalendarSelectorListener() {
          @Override
          public void onCalendarSelected(ICalendar calendar) {
            System.out.println("[DEBUG] Calendar selected (ICalendar): " + calendar);
            try {
              if (calendar == null) {
                view.displayError("Please select a valid calendar");
                return;
              }
              System.out.println("[DEBUG] Calendar details: " + calendar.toString());
              System.out.println(
                  "[DEBUG] Calendar has " + calendar.getAllEvents().size() + " events");
              currentCalendar = calendar;
              view.updateCalendarView(calendar);

              // Update events display
              List<Event> events = getAllEvents();
              List<RecurringEvent> recurringEvents = getAllRecurringEvents();
              view.getCalendarPanel().updateEvents(events);
              view.getCalendarPanel().updateRecurringEvents(recurringEvents);
              view.displayMessage("Selected calendar: " + calendar.toString());
            } catch (Exception e) {
              System.out.println("[DEBUG] Calendar selection error: " + e.getMessage());
              view.displayError("Failed to select calendar: " + e.getMessage());
            }
          }

          @Override
          public void onCalendarSelected(String calendarName) {
            System.out.println("[DEBUG] Calendar selected by name: " + calendarName);
            try {
              if (calendarName == null || calendarName.isEmpty()) {
                view.displayError("Please select a valid calendar");
                return;
              }

              // Get the calendar by name
              ICalendar calendar = calendarManager.getCalendar(calendarName);
              if (calendar == null) {
                System.out.println("[ERROR] Could not find calendar with name: " + calendarName);
                view.displayError("Could not find calendar: " + calendarName);
                return;
              }

              System.out.println("[DEBUG] Found calendar: " + calendar.toString());
              System.out.println(
                  "[DEBUG] Calendar has " + calendar.getAllEvents().size() + " events");

              // Set as current calendar
              currentCalendar = calendar;

              // First clear any existing events in the view
              view.getCalendarPanel().clearEvents();

              // Then update the view with the new calendar
              view.updateCalendarView(calendar);
              view.setSelectedCalendar(calendarName);

              // Get current date and month
              LocalDate currentDate = view.getCalendarPanel().getSelectedDate();
              YearMonth currentMonth = YearMonth.from(currentDate);
              System.out.println("[DEBUG] Getting events for current month: " + currentMonth);

              // Get ALL events from the calendar to ensure we show all events in the grid
              List<Event> allEvents = currentCalendar.getAllEvents();
              List<RecurringEvent> recurringEvents = currentCalendar.getAllRecurringEvents();
              System.out.println("[DEBUG] Found " + allEvents.size() + " total events in calendar");
              System.out.println(
                  "[DEBUG] Calendar has " + recurringEvents.size() + " recurring events in total");

              // Update the UI with all events for proper display in the grid
              view.getCalendarPanel().updateEvents(allEvents);
              view.getCalendarPanel().updateRecurringEvents(recurringEvents);

              // Also update the event list for the current selected date
              List<Event> eventsOnDate = currentCalendar.getEventsOnDate(currentDate);
              view.updateEventList(eventsOnDate);

              // Update the status message
              view.displayMessage("Selected calendar: " + calendarName);

              // Force refresh all views
              view.refreshView();

              // Force refresh the calendar display to ensure events are visible
              view.refreshView();
            } catch (Exception e) {
              System.out.println("[DEBUG] Calendar selection error: " + e.getMessage());
              e.printStackTrace();
              view.displayError("Failed to select calendar: " + e.getMessage());
            }
          }

          @Override
          public void onCalendarCreated(String name, String timezone) {
            System.out.println(
                "[DEBUG] Calendar creation initiated: " + name + " with timezone: " + timezone);
            try {
              // Validate timezone format
              if (!timezone.contains("/")) {
                System.out.println("[DEBUG] Invalid timezone format: " + timezone);
                view.showErrorMessage("Invalid timezone format. Please use Area/Location format.");
                return;
              }

              // Create the calendar
              calendarManager.createCalendar(name, timezone);
              System.out.println("[DEBUG] Calendar created");

              // Update the view
              view.updateCalendarList(
                  new ArrayList<>(calendarManager.getCalendarRegistry().getCalendarNames()));
              view.setSelectedCalendar(name);
              currentCalendar = calendarManager.getCalendar(name);
              view.displayMessage("Calendar created successfully: " + name);
              view.refreshView();
            } catch (Exception ex) {
              System.out.println("[DEBUG] Calendar creation error: " + ex.getMessage());
              view.showErrorMessage("Could not create calendar: " + ex.getMessage());
            }
          }
        });
=======
            .addCalendarSelectorListener(new GUICalendarSelectorPanel.CalendarSelectorListener() {
              @Override
              public void onCalendarSelected(ICalendar calendar) {
                System.out.println("[DEBUG] Calendar selected (ICalendar): " + calendar);
                try {
                  if (calendar == null) {
                    view.displayError("Please select a valid calendar");
                    return;
                  }
                  System.out.println("[DEBUG] Calendar details: " + calendar.toString());
                  System.out.println("[DEBUG] Calendar has "
                          + calendar.getAllEvents().size() + " events");
                  currentCalendar = calendar;
                  view.updateCalendarView(calendar);

                  // Update the calendar name in the calendar panel
                  view.getCalendarPanel().updateCalendarName(calendar.getName());

                  // Update events display
                  List<Event> events = getAllEvents();
                  List<RecurringEvent> recurringEvents = getAllRecurringEvents();
                  view.getCalendarPanel().updateEvents(events);
                  view.getCalendarPanel().updateRecurringEvents(recurringEvents);
                  view.displayMessage("Selected calendar: " + calendar.toString());
                } catch (Exception e) {
                  System.out.println("[DEBUG] Calendar selection error: " + e.getMessage());
                  view.displayError("Failed to select calendar: " + e.getMessage());
                }
              }

              @Override
              public void onCalendarSelected(String calendarName) {
                System.out.println("[DEBUG] Calendar selected by name: " + calendarName);
                try {
                  if (calendarName == null || calendarName.isEmpty()) {
                    view.displayError("Please select a valid calendar");
                    return;
                  }

                  // Get the calendar by name
                  ICalendar calendar = calendarManager.getCalendar(calendarName);
                  if (calendar == null) {
                    System.out.println("[ERROR] Could not find calendar with name: "
                            + calendarName);
                    view.displayError("Could not find calendar: " + calendarName);
                    return;
                  }

                  System.out.println("[DEBUG] Found calendar: " + calendar.toString());
                  System.out.println("[DEBUG] Calendar has " + calendar.getAllEvents().size()
                          + " events");

                  currentCalendar = calendar;

                  view.getCalendarPanel().updateCalendarName(calendarName);

                  view.getCalendarPanel().clearEvents();

                  view.updateCalendarView(calendar);
                  view.setSelectedCalendar(calendarName);

                  LocalDate currentDate = view.getCalendarPanel().getSelectedDate();
                  YearMonth currentMonth = YearMonth.from(currentDate);
                  System.out.println("[DEBUG] Getting events for current month: " + currentMonth);

                  List<Event> allEvents = currentCalendar.getAllEvents();
                  List<RecurringEvent> recurringEvents = currentCalendar.getAllRecurringEvents();
                  System.out.println("[DEBUG] Found " + allEvents.size()
                          + " total events in calendar");
                  System.out.println("[DEBUG] Calendar has " + recurringEvents.size()
                          + " recurring events in total");

                  view.getCalendarPanel().updateEvents(allEvents);
                  view.getCalendarPanel().updateRecurringEvents(recurringEvents);

                  List<Event> eventsOnDate = currentCalendar.getEventsOnDate(currentDate);
                  view.updateEventList(eventsOnDate);

                  view.displayMessage("Selected calendar: " + calendarName);

                  view.refreshView();

                  view.refreshView();
                } catch (Exception e) {
                  System.out.println("[DEBUG] Calendar selection error: " + e.getMessage());
                  e.printStackTrace();
                  view.displayError("Failed to select calendar: " + e.getMessage());
                }
              }

              @Override
              public void onCalendarCreated(String name, String timezone) {
                System.out.println("[DEBUG] Calendar creation initiated: "
                        + name + " with timezone: " + timezone);
                try {
                  // Validate timezone format
                  if (!timezone.contains("/")) {
                    System.out.println("[DEBUG] Invalid timezone format: " + timezone);
                    view.showErrorMessage("Invalid timezone format. "
                            + "Please use Area/Location format.");
                    return;
                  }

                  // Create the calendar
                  calendarManager.createCalendar(name, timezone);
                  System.out.println("[DEBUG] Calendar created");

                  // Update the view
                  view.updateCalendarList(new ArrayList<>(calendarManager
                          .getCalendarRegistry().getCalendarNames()));
                  view.setSelectedCalendar(name);
                  currentCalendar = calendarManager.getCalendar(name);
                  view.displayMessage("Calendar created successfully: " + name);
                  view.refreshView();
                } catch (Exception ex) {
                  System.out.println("[DEBUG] Calendar creation error: " + ex.getMessage());
                  view.showErrorMessage("Could not create calendar: " + ex.getMessage());
                }
              }
            });
>>>>>>> 0f55a2cc

    view.getCalendarPanel().addCalendarPanelListener(new GUICalendarPanel.CalendarPanelListener() {
      @Override
      public void onDateSelected(LocalDate date) {
        System.out.println("[DEBUG] Date selected: " + date);
        try {
          if (date == null) {
            view.displayError("Please select a valid date");
            return;
          }
          System.out.println("[DEBUG] Processing date selection for: " + date);
          setSelectedDate(date);
        } catch (Exception e) {
          System.out.println("[ERROR] Date selection error: " + e.getMessage());
          e.printStackTrace();
          view.displayError("Failed to get events for date: " + e.getMessage());
        }
      }

      @Override
      public void onEventSelected(Event event) {
        if (event == null) {
          view.displayError("No event selected");
          return;
        }
        view.getEventPanel().displayEvent(event);
      }

      @Override
      public void onRecurringEventSelected(RecurringEvent event) {
        if (event == null) {
          view.displayError("No recurring event selected");
          return;
        }
        view.getEventPanel().displayRecurringEvent(event);
      }

      @Override
      public void onStatusRequested(LocalDate date) {
        if (date == null) {
          view.displayError("Please select a valid date");
          return;
        }
        updateStatus(date);
      }

      @Override
      public void onEventsListRequested(LocalDate date) {
        System.out.println("[DEBUG] Events list requested for date: " + date);
        if (date == null) {
          view.displayError("Please select a valid date");
          return;
        }
        listEvents(date);
      }

      @Override
      public void onDateRangeSelected(LocalDate startDate, LocalDate endDate) {
        System.out.println("[DEBUG] Date range selected: " + startDate + " to " + endDate);
        showRange(startDate, endDate);
      }

      @Override
      public void onEditEvent(Event event) {
        System.out.println("[DEBUG] Edit event requested: " + event.getSubject());
        editEvent(event);
      }

      @Override
      public void onPrintEvent(Event event) {
        System.out.println("[DEBUG] Print event requested: " + event.getSubject());
        printEvent(event);
      }
    });

    // Event panel events
    view.getEventPanel().addEventPanelListener(new GUIEventPanel.EventPanelListener() {
      @Override
      public void onEventSaved(EventFormData formData) {
        GUIController.this.onEventSaved(formData);
      }

      @Override
      public void onEventCancelled() {
        // Handle event cancel
        view.getEventPanel().clearForm();
      }

      @Override
      public void onEventUpdated(EventFormData formData) {
        GUIController.this.onEventUpdated(formData);
      }

      @Override
      public void onEventCopied(String targetCalendarName, LocalDateTime targetStartDateTime,
<<<<<<< HEAD
          LocalDateTime targetEndDateTime) {
=======
                                LocalDateTime targetEndDateTime) {
>>>>>>> 0f55a2cc
        Event currentEvent = view.getEventPanel().getCurrentEvent();
        if (currentEvent == null) {
          view.displayError("No event selected to copy");
          return;
        }

        // Copy the event using the strategy
        boolean success = copyEvent(currentEvent, targetCalendarName, targetStartDateTime,
<<<<<<< HEAD
            targetEndDateTime);
=======
                targetEndDateTime);
>>>>>>> 0f55a2cc
        if (success) {
          view.displayMessage("Event copied successfully");
          view.getEventPanel().clearForm();
          updateEvents(LocalDate.now()); // Refresh the events list
        } else {
          view.displayError("Failed to copy event");
        }
      }

      @Override
      public List<String> getAvailableCalendarNames() {
        System.out.println("[DEBUG] Getting available calendar names from GUIController");
        List<String> calendarNames = new ArrayList<>();
        try {
          if (calendarManager != null) {
            calendarNames = new ArrayList<>(calendarManager.getCalendarNames());
            System.out.println("[DEBUG] Found " + calendarNames.size() + " calendars");
          }
        } catch (Exception ex) {
          System.out.println("[DEBUG] Error getting calendar names: " + ex.getMessage());
        }
        return calendarNames;
      }
    });

<<<<<<< HEAD
    // Export/Import panel events
    view.getExportImportPanel()
        .addExportImportListener(new GUIExportImportPanel.ExportImportListener() {
          @Override
          public void onImport(File file) {
            if (file != null) {
              try {
                // Initialize the ExportImportViewModel to find a suitable calendar
                ExportImportViewModel exportImportViewModel = view.getExportImportViewModel();
                exportImportViewModel.setCalendarManager(calendarManager);
                exportImportViewModel.setView(view);

                // Find a suitable calendar
                ICalendar currentCalendar = exportImportViewModel.findSuitableCalendar();

                // If no calendar is available, show error
                if (currentCalendar == null) {
                  view.showErrorMessage("No calendar available. Please create a calendar first.");
                  return;
                }

                // Create and use ImportCalendarCommand to handle import
                ImportCalendarCommand importCommand = new ImportCalendarCommand(currentCalendar,
                    exportImportViewModel, view);

                String result = importCommand.importFromFile(file);

                // Show result if not already shown by ViewModel listener
                if (!result.startsWith("Successfully")) {
                  view.showErrorMessage(result);
                }
              } catch (Exception e) {
                view.showErrorMessage("Failed to import calendar data: " + e.getMessage());
              }
            }
          }

          @Override
          public void onExport(File file) {
            try {
              // Initialize the ExportImportViewModel
              ExportImportViewModel exportImportViewModel = view.getExportImportViewModel();
              exportImportViewModel.setCalendarManager(calendarManager);
              exportImportViewModel.setView(view);

              // Use the current calendar or find one
              ICalendar calendarToExport = GUIController.this.currentCalendar;
              if (calendarToExport == null) {
                calendarToExport = exportImportViewModel.findSuitableCalendar();
              }

              if (calendarToExport == null) {
                view.displayError("Please select a calendar first");
                return;
              }

              // Create and use ExportCalendarCommand to handle export
              ExportCalendarCommand exportCommand = new ExportCalendarCommand(calendarToExport,
                  exportImportViewModel, view);

              String result = exportCommand.exportToFile(file);

              // Show success message if not shown by the ViewModel
              if (result.startsWith("Calendar exported")) {
                view.displayMessage("Export Successful: " + result);
              }
            } catch (Exception e) {
              view.showErrorMessage("Failed to export calendar data: " + e.getMessage());
            }
          }
        });
=======
    view.getExportImportPanel()
            .addExportImportListener(new GUIExportImportPanel.ExportImportListener() {
              @Override
              public void onImport(File file) {
                if (file != null) {
                  try {
                    ExportImportViewModel exportImportViewModel = view.getExportImportViewModel();
                    exportImportViewModel.setCalendarManager(calendarManager);
                    exportImportViewModel.setView(view);
                    ICalendar currentCalendar = exportImportViewModel.findSuitableCalendar();

                    if (currentCalendar == null) {
                      view.showErrorMessage("No calendar available. "
                              + "Please create a calendar first.");
                      return;
                    }

                    ImportCalendarCommand importCommand = new ImportCalendarCommand(
                            currentCalendar, exportImportViewModel, view);

                    String result = importCommand.importFromFile(file);

                    if (!result.startsWith("Successfully")) {
                      view.showErrorMessage(result);
                    }
                  } catch (Exception e) {
                    view.showErrorMessage("Failed to import calendar data: " + e.getMessage());
                  }
                }
              }

              @Override
              public void onExport(File file) {
                try {
                  ExportImportViewModel exportImportViewModel = view.getExportImportViewModel();
                  exportImportViewModel.setCalendarManager(calendarManager);
                  exportImportViewModel.setView(view);

                  ICalendar calendarToExport = GUIController.this.currentCalendar;
                  if (calendarToExport == null) {
                    calendarToExport = exportImportViewModel.findSuitableCalendar();
                  }

                  if (calendarToExport == null) {
                    view.displayError("Please select a calendar first");
                    return;
                  }

                  ExportCalendarCommand exportCommand = new ExportCalendarCommand(
                          calendarToExport, exportImportViewModel, view);

                  String result = exportCommand.exportToFile(file);

                  if (result.startsWith("Calendar exported")) {
                    view.displayMessage("Export Successful: " + result);
                  }
                } catch (Exception e) {
                  view.showErrorMessage("Failed to export calendar data: " + e.getMessage());
                }
              }
            });
>>>>>>> 0f55a2cc
  }

  /**
   * Updates the busy/available status for a given date.
   *
   * @param date the date to check
   */
  private void updateStatus(LocalDate date) {
    if (currentCalendar == null) {
      return;
    }
    try {
      List<Event> events = getEventsOnDate(date);

      List<Event> localEvents = new ArrayList<>();
      String systemTimezone = timezoneHandler.getSystemDefaultTimezone();

      for (Event event : events) {
        LocalDateTime localStartDateTime = timezoneHandler.convertFromUTC(event
                .getStartDateTime(), systemTimezone);
        if (localStartDateTime.toLocalDate().equals(date)) {
          localEvents.add(event);
        }
      }

      boolean isBusy = !localEvents.isEmpty();
      view.getCalendarPanel().updateStatus(isBusy);
    } catch (Exception e) {
      view.displayError("Failed to update status: " + e.getMessage());
    }
  }

  /**
   * Updates the events for the specified date.
   *
   * @param date the date to update events for
   */
  private void updateEvents(LocalDate date) {
    if (date == null) {
      return;
    }

    try {
      List<Event> events = getEventsOnDate(date);
      view.updateEventList(events);
      view.getCalendarPanel().updateEventList(date);
    } catch (Exception e) {
      view.displayError("Failed to update events: " + e.getMessage());
    }
  }

  /**
   * Lists events for the specified date.
   *
   * @param date the date to list events for
   */
  private void listEvents(LocalDate date) {
    if (date == null) {
      return;
    }

    try {
      System.out.println("[DEBUG] Listing events for date: " + date);
<<<<<<< HEAD
      System.out.println(
          "[DEBUG] Current calendar: " + (currentCalendar != null ? currentCalendar.getName()
              : "null"));
=======
      System.out.println("[DEBUG] Current calendar: " + (currentCalendar != null
              ? currentCalendar.getName() : "null"));
>>>>>>> 0f55a2cc

      if (currentCalendar == null) {
        view.displayError("No calendar selected");
        return;
      }

      List<Event> events = currentCalendar.getEventsOnDate(date);
      System.out.println("[DEBUG] Found " + events.size() + " events for date " + date);

      view.updateEventList(events);
      view.getCalendarPanel().updateEventList(date);

      if (events.isEmpty()) {
        view.displayMessage("No events found for " + date);
      } else {
        view.displayMessage("Found " + events.size() + " events for " + date);
      }
    } catch (Exception e) {
      System.err.println("[ERROR] Failed to list events: " + e.getMessage());
      e.printStackTrace();
      view.displayError("Failed to list events: " + e.getMessage());
    }
  }

  /**
   * Shows events in the specified date range.
   *
   * @param startDate the start date of the range
   * @param endDate   the end date of the range
   */
  private void showRange(LocalDate startDate, LocalDate endDate) {
    try {
      if (startDate == null || endDate == null) {
        view.displayError("Please select both start and end dates");
        return;
      }

      if (startDate.isAfter(endDate)) {
        view.displayError("Start date must be before or equal to end date");
        return;
      }

      System.out.println("[DEBUG] Showing events in range: " + startDate + " to " + endDate);
<<<<<<< HEAD
      System.out.println(
          "[DEBUG] Current calendar: " + (currentCalendar != null ? currentCalendar.getName()
              : "null"));
=======
      System.out.println("[DEBUG] Current calendar: " + (currentCalendar != null
              ? currentCalendar.getName() : "null"));
>>>>>>> 0f55a2cc

      if (currentCalendar == null) {
        view.displayError("No calendar selected");
        return;
      }

      // Get events in the date range from the current calendar
      List<Event> events = currentCalendar.getEventsInRange(startDate, endDate);
      System.out.println("[DEBUG] Found " + events.size() + " events in date range");

      // Update the event list with the range of events
      view.getCalendarPanel().updateEventListRange(startDate, endDate, events);

      if (events.isEmpty()) {
        view.displayMessage("No events found in selected date range");
      } else {
        view.displayMessage("Found " + events.size() + " events in selected date range");
      }
    } catch (Exception e) {
      System.err.println("[ERROR] Failed to get events in range: " + e.getMessage());
      e.printStackTrace();
      view.displayError("Failed to get events in range: " + e.getMessage());
    }
  }

  /**
   * Gets all events on a specific date.
   *
   * @param date the date to get events for
   * @return list of events on the date
   */
  public List<Event> getEventsOnDate(LocalDate date) {
    if (currentCalendar == null) {
      return List.of();
    }
    try {
      return currentCalendar.getEventsOnDate(date);
    } catch (Exception e) {
      if (!e.getMessage().contains("Insufficient arguments")) {
        view.displayError("Failed to get events for date: " + e.getMessage());
      }
      return List.of();
    }
  }

  /**
   * Gets all events in a date range.
   *
   * @param startDate the start date
   * @param endDate   the end date
   * @return list of events in the range
   */
  public List<Event> getEventsInRange(LocalDate startDate, LocalDate endDate) {
    if (currentCalendar == null) {
      return List.of();
    }
    try {
      return currentCalendar.getEventsInRange(startDate, endDate);
    } catch (Exception e) {
      if (!e.getMessage().contains("Insufficient arguments")) {
        view.displayError("Failed to get events in range: " + e.getMessage());
      }
      return List.of();
    }
  }

  /**
   * Gets all events in the current calendar.
   *
   * @return list of all events
   */
  public List<Event> getAllEvents() {
    if (currentCalendar == null) {
      return List.of();
    }
    try {
      return currentCalendar.getAllEvents();
    } catch (Exception e) {
      if (!e.getMessage().contains("Insufficient arguments")) {
        view.displayError("Failed to get all events: " + e.getMessage());
      }
      return List.of();
    }
  }

  /**
   * Gets all recurring events in the current calendar.
   *
   * @return list of all recurring events
   */
  public List<RecurringEvent> getAllRecurringEvents() {
    if (currentCalendar == null) {
      return List.of();
    }
    try {
      return currentCalendar.getAllRecurringEvents();
    } catch (Exception e) {
      if (!e.getMessage().contains("Insufficient arguments")) {
        view.displayError("Failed to get all recurring events: " + e.getMessage());
      }
      return List.of();
    }
  }

  /**
<<<<<<< HEAD
   * Handles the creation of a new event.
   */
  public void createNewEvent() {
    if (currentCalendar == null) {
      view.displayError("Please select a calendar first");
      return;
    }
    view.getEventPanel().clearForm();
    view.getEventPanel().setDate(view.getCalendarPanel().getSelectedDate());
  }

  /**
   * Handles the deletion of an event.
   *
   * @param event the event to delete
   */
  public void deleteEvent(Event event) {
    if (currentCalendar == null) {
      view.displayError("Please select a calendar first");
      return;
    }

    try {
      String[] args = new String[]{"single", "delete", event.getSubject(),
          event.getStartDateTime().toString()};
      ConsolidatedEventEditor editor = ConsolidatedEventEditor.createSingleEventEditor(
          UUID.fromString(args[1]), args[2], args[3], args[4]);
      editor.executeEdit(currentCalendar);
      view.displayMessage("Event deleted successfully");
      view.refreshView();
    } catch (Exception e) {
      view.displayError("Failed to delete event: " + e.getMessage());
    }
  }

  /**
   * Handles the deletion of a recurring event.
   *
   * @param event the recurring event to delete
   */
  public void deleteRecurringEvent(RecurringEvent event) {
    if (currentCalendar == null) {
      view.displayError("Please select a calendar first");
      return;
    }

    try {
      String[] args = new String[]{"series_from_date", "delete", event.getSubject(),
          event.getStartDateTime().toString()};
      LocalDate fromDate = LocalDate.parse(args[5]);
      ConsolidatedEventEditor editor = ConsolidatedEventEditor.createSeriesFromDateEditor(
          UUID.fromString(args[1]), args[2], args[3], args[4], fromDate);
      editor.executeEdit(currentCalendar);
      view.displayMessage("Recurring event deleted successfully");
      view.refreshView();
    } catch (Exception e) {
      view.displayError("Failed to delete recurring event: " + e.getMessage());
    }
  }

  /**
=======
>>>>>>> 0f55a2cc
   * Handles the editing of an event.
   *
   * @param event the event to edit
   */
  public void editEvent(Event event) {
    System.out.println("[DEBUG] GUIController.editEvent called for: " + event.getSubject());
    System.out.println("[DEBUG] Editing event: " + event.getSubject());
<<<<<<< HEAD
    System.out.println(
        "[DEBUG] Event details: ID=" + event.getId() + ", start=" + event.getStartDateTime()
            + ", end=" + event.getEndDateTime());
=======
    System.out.println("[DEBUG] Event details: ID=" + event.getId() + ", start="
            + event.getStartDateTime() + ", end=" + event.getEndDateTime());
>>>>>>> 0f55a2cc

    try {
      System.out.println("[DEBUG] About to show edit popup image");
      if (view instanceof JFrame) {
        ButtonStyler.showEditEventPopup((JFrame) view);
      } else {
        System.out.println("[DEBUG] View is not a JFrame, using alternative approach for popup");
        ButtonStyler.showEditEventPopup(null);
      }
      System.out.println("[DEBUG] Edit popup image display method called");
    } catch (Exception e) {
      System.err.println("[ERROR] Error showing edit popup: " + e.getMessage());
      e.printStackTrace();
    }

    try {
      System.out.println("[DEBUG] About to show event edit dialog");
      view.showEventEditDialog(event, false);
      System.out.println("[DEBUG] Event edit dialog displayed");
    } catch (Exception e) {
      System.err.println("[ERROR] Error showing edit dialog: " + e.getMessage());
      e.printStackTrace();
    }
  }

  /**
<<<<<<< HEAD
   * Handles the editing of a recurring event.
   *
   * @param event the recurring event to edit
   */
  public void editRecurringEvent(RecurringEvent event) {
    System.out.println("[DEBUG] Editing recurring event: " + event.getSubject());

    view.showEventEditDialog(event, true);
  }

  /**
=======
>>>>>>> 0f55a2cc
   * Handles a new event being saved from the event panel.
   *
   * @param formData the form data collected from the event panel
   */
  public void onEventSaved(EventFormData formData) {
    try {
      System.out.println("[DEBUG] Saving event: " + formData.getSubject());

      if (currentCalendar == null) {
        view.displayError("Please select a calendar first");
        return;
      }

      String[] args = convertFormDataToCommandArgs(formData, "create");

      if (args == null || args.length < 2) {
        view.displayError("Invalid event data");
        return;
      }
<<<<<<< HEAD

=======
>>>>>>> 0f55a2cc
      System.out.println("[DEBUG] Creating event with following parameters:");
      System.out.println("[DEBUG] Subject: " + formData.getSubject());
      System.out.println("[DEBUG] Start Time: " + formData.getStartTime());
      System.out.println("[DEBUG] End Time: " + formData.getEndTime());
      System.out.println("[DEBUG] Is Recurring: " + formData.isRecurring());

      if (formData.isRecurring()) {
        System.out.println("[DEBUG] Recurring event details:");
        System.out.println("[DEBUG] Repeat days: " + formData.getWeekdays());
        if (formData.getOccurrences() > 0) {
          System.out.println("[DEBUG] Occurrences: " + formData.getOccurrences());
        } else if (formData.getRecurringEndDate() != null) {
          System.out.println("[DEBUG] End date: " + formData.getRecurringEndDate());
        }
      }

      String result = executeCommand("create", args);
      if (result.startsWith("Error")) {
        System.out.println("[ERROR] Failed to create event: " + result);
        view.displayError(result);
      } else {
        System.out.println("[DEBUG] Event created successfully: " + formData.getSubject());
        System.out.println("[DEBUG] Result from command: " + result);
        view.displayMessage(result);

        Date selectedDate = formData.getSelectedDate();
        LocalDate eventDate = selectedDate.toInstant().atZone(ZoneId.systemDefault()).toLocalDate();
        System.out.println("[DEBUG] Updating display for date: " + eventDate);

        List<Event> allEvents = currentCalendar.getAllEvents();
        System.out.println("[DEBUG] Total events in calendar after creation: " + allEvents.size());
        view.getCalendarPanel().updateEvents(allEvents);

        List<RecurringEvent> recurringEvents = currentCalendar.getAllRecurringEvents();
        System.out.println("[DEBUG] Total recurring events in calendar: " + recurringEvents.size());

        if (!recurringEvents.isEmpty() && formData.isRecurring()) {
          RecurringEvent lastAdded = recurringEvents.get(recurringEvents.size() - 1);
          System.out.println("*************************************************************");
          System.out.println("[DEBUG-RECURRING] Latest recurring event details:");
          System.out.println("[DEBUG-RECURRING] Subject: " + lastAdded.getSubject());
          System.out.println("[DEBUG-RECURRING] Start Date/Time: " + lastAdded.getStartDateTime());
          System.out.println("[DEBUG-RECURRING] End Date/Time: " + lastAdded.getEndDateTime());
          System.out.println("[DEBUG-RECURRING] Location: " + lastAdded.getLocation());
          System.out.println("[DEBUG-RECURRING] Description: " + lastAdded.getDescription());
          System.out.println("[DEBUG-RECURRING] Repeat days: " + lastAdded.getRepeatDays());
          System.out.println("[DEBUG-RECURRING] All-day: " + lastAdded.isAllDay());

<<<<<<< HEAD
          if (lastAdded.getOccurrences() > 0) {
            System.out.println(
                "[DEBUG-RECURRING] Occurrences limit: " + lastAdded.getOccurrences());
=======
          // Log recurring event constraints (occurrences or end date)
          if (lastAdded.getOccurrences() > 0) {
            System.out.println("[DEBUG-RECURRING] Occurrences limit: " + lastAdded.getOccurrences());
>>>>>>> 0f55a2cc
          } else if (lastAdded.getEndDate() != null) {
            System.out.println("[DEBUG-RECURRING] End date: " + lastAdded.getEndDate());
          }
          System.out.println("[DEBUG-RECURRING] Recurring ID: " + lastAdded.getRecurringId());

<<<<<<< HEAD
          LocalDate today = LocalDate.now();

          LocalDate startOfWeek = today.with(
              java.time.temporal.TemporalAdjusters.previousOrSame(DayOfWeek.MONDAY));
          LocalDate endOfWeek = today.with(
              java.time.temporal.TemporalAdjusters.nextOrSame(DayOfWeek.SUNDAY));
          List<Event> weeklyOccurrences = lastAdded.getOccurrencesBetween(startOfWeek, endOfWeek);
          System.out.println("[DEBUG-RECURRING] Generated " + weeklyOccurrences.size()
              + " occurrences for current week");

          LocalDate firstOfMonth = today.withDayOfMonth(1);
          LocalDate lastOfMonth = today.withDayOfMonth(today.lengthOfMonth());
          List<Event> monthlyOccurrences = lastAdded.getOccurrencesBetween(firstOfMonth,
              lastOfMonth);
          System.out.println("[DEBUG-RECURRING] Generated " + monthlyOccurrences.size()
              + " occurrences for current month");

=======
          // Get and log occurrences for different time periods
          LocalDate today = LocalDate.now();

          // Current week occurrences
          LocalDate startOfWeek = today.with(TemporalAdjusters.previousOrSame(DayOfWeek.MONDAY));
          LocalDate endOfWeek = today.with(TemporalAdjusters.nextOrSame(DayOfWeek.SUNDAY));
          List<Event> weeklyOccurrences = lastAdded.getOccurrencesBetween(startOfWeek, endOfWeek);
          System.out.println("[DEBUG-RECURRING] Generated " + weeklyOccurrences.size()
                  + " occurrences for current week");

          // Current month occurrences
          LocalDate firstOfMonth = today.withDayOfMonth(1);
          LocalDate lastOfMonth = today.withDayOfMonth(today.lengthOfMonth());
          List<Event> monthlyOccurrences = lastAdded.getOccurrencesBetween(firstOfMonth,
                  lastOfMonth);
          System.out.println("[DEBUG-RECURRING] Generated " + monthlyOccurrences.size()
                  + " occurrences for current month");

          // Log first 5 occurrences with detailed info
>>>>>>> 0f55a2cc
          System.out.println("[DEBUG-RECURRING] Sample occurrences:");
          List<Event> allOccurrences = lastAdded.getAllOccurrences();
          int occurrencesToShow = Math.min(5, allOccurrences.size());
          for (int i = 0; i < occurrencesToShow; i++) {
            Event occurrence = allOccurrences.get(i);
<<<<<<< HEAD
            System.out.println(
                "[DEBUG-RECURRING] #" + (i + 1) + ": " + occurrence.getStartDateTime().toLocalDate()
                    + " (" + occurrence.getStartDateTime().getDayOfWeek() + ") with ID: "
                    + occurrence.getId());
=======
            System.out.println("[DEBUG-RECURRING] #" + (i + 1) + ": "
                    + occurrence.getStartDateTime().toLocalDate()
                    + " (" + occurrence.getStartDateTime().getDayOfWeek()
                    + ") with ID: " + occurrence.getId());
>>>>>>> 0f55a2cc
          }
          System.out.println("*************************************************************");
        }

        view.getCalendarPanel().updateRecurringEvents(recurringEvents);

        updateEvents(eventDate);
<<<<<<< HEAD

        view.refreshView();

        setSelectedDate(eventDate);

=======

        view.refreshView();
        setSelectedDate(eventDate);
>>>>>>> 0f55a2cc
        view.getEventPanel().clearForm();
      }
    } catch (Exception e) {
      System.out.println("[ERROR] Exception while saving event: " + e.getMessage());
      e.printStackTrace();
      view.displayError("Failed to save event: " + e.getMessage());
    }
  }

  /**
   * Handles an event being updated from the event panel.
   *
   * @param formData the form data collected from the event panel
   */
  public void onEventUpdated(EventFormData formData) {
    try {
      System.out.println("[DEBUG] Updating event: " + formData.getSubject());
      System.out.println("[DEBUG] Updated details: Subject=" + formData.getSubject() + ", Location="
          + formData.getLocation() + ", AllDay=" + formData.isAllDay());
      if (currentCalendar == null) {
        view.displayError("Please select a calendar first");
        return;
      }

      Event currentEvent = view.getEventPanel().getCurrentEvent();
      if (currentEvent == null) {
        view.displayError("No event selected for update");
        return;
      }

      String subject = formData.getSubject();
      String description = formData.getDescription();
      String location = formData.getLocation();
      boolean isAllDay = formData.isAllDay();

      LocalDateTime startDateTime;
      LocalDateTime endDateTime;

      if (isAllDay) {
<<<<<<< HEAD
        LocalDate eventDate = formData.getSelectedDate().toInstant().atZone(ZoneId.systemDefault())
            .toLocalDate();
=======
        LocalDate eventDate = formData.getSelectedDate().toInstant()
                .atZone(ZoneId.systemDefault()).toLocalDate();
>>>>>>> 0f55a2cc
        startDateTime = eventDate.atStartOfDay();
        endDateTime = eventDate.atTime(23, 59, 59);
      } else {
        Date startDate = formData.getStartTime();
        Date endDate = formData.getEndTime();

        System.out.println("[DEBUG] GUIController.onEventUpdated - Raw start time: " + startDate);
        System.out.println("[DEBUG] GUIController.onEventUpdated - Raw end time: " + endDate);

        LocalDate selectedDate = formData.getSelectedDate().toInstant()
<<<<<<< HEAD
            .atZone(ZoneId.systemDefault()).toLocalDate();
=======
                .atZone(ZoneId.systemDefault()).toLocalDate();
>>>>>>> 0f55a2cc

        Calendar startCal = Calendar.getInstance();
        startCal.setTime(startDate);
        int startHour = startCal.get(Calendar.HOUR_OF_DAY);
        int startMinute = startCal.get(Calendar.MINUTE);

        Calendar endCal = Calendar.getInstance();
        endCal.setTime(endDate);
        int endHour = endCal.get(Calendar.HOUR_OF_DAY);
        int endMinute = endCal.get(Calendar.MINUTE);

        startDateTime = selectedDate.atTime(startHour, startMinute);
        endDateTime = selectedDate.atTime(endHour, endMinute);

<<<<<<< HEAD
        System.out.println(
            "[DEBUG] GUIController.onEventUpdated - Parsed start time: " + startDateTime);
        System.out.println(
            "[DEBUG] GUIController.onEventUpdated - Parsed end time: " + endDateTime);

        if (endDateTime.isBefore(startDateTime) || endDateTime.equals(startDateTime)) {
          System.out.println(
              "[ERROR] GUIController.onEventUpdated - End time validation failed: " + "Start="
                  + startDateTime + ", End=" + endDateTime);
=======
        System.out.println("[DEBUG] GUIController.onEventUpdated - Parsed start time: "
                + startDateTime);
        System.out.println("[DEBUG] GUIController.onEventUpdated - Parsed end time: "
                + endDateTime);

        if (endDateTime.isBefore(startDateTime) || endDateTime.equals(startDateTime)) {
          System.out.println("[ERROR] GUIController.onEventUpdated - End time validation failed: " +
                  "Start=" + startDateTime + ", End=" + endDateTime);
>>>>>>> 0f55a2cc
          view.displayError("End date/time cannot be before or equal to start date/time");
          return;
        }
      }

      TimeZoneHandler timezoneHandler = new TimeZoneHandler();
      String systemTimezone = timezoneHandler.getSystemDefaultTimezone();
      String calendarTimezone = currentCalendar.getTimeZone().getID();

      LocalDateTime utcStartDateTime = timezoneHandler.convertToUTC(startDateTime, systemTimezone);
      LocalDateTime utcEndDateTime = timezoneHandler.convertToUTC(endDateTime, systemTimezone);

      System.out.println("[DEBUG] Event times - Local Start: " + startDateTime);
      System.out.println("[DEBUG] Event times - Local End: " + endDateTime);
      System.out.println("[DEBUG] Event times - UTC Start: " + utcStartDateTime);
      System.out.println("[DEBUG] Event times - UTC End: " + utcEndDateTime);
      System.out.println("[DEBUG] Calendar timezone: " + calendarTimezone);

      try {
<<<<<<< HEAD
        Event updatedEvent = new Event(currentEvent.getId(), // Preserve the original event ID
            subject, utcStartDateTime, utcEndDateTime, description, location,
            currentEvent.isPublic());

        System.out.println("[DEBUG] GUIController.onEventUpdated - Updating event with ID: "
            + currentEvent.getId());
        System.out.println(
            "[DEBUG] GUIController.onEventUpdated - Event details before update: " + "Subject="
                + currentEvent.getSubject() + ", Location=" + currentEvent.getLocation()
                + ", Start=" + currentEvent.getStartDateTime() + ", End="
                + currentEvent.getEndDateTime());
        System.out.println(
            "[DEBUG] GUIController.onEventUpdated - Event details after update: " + "Subject="
                + updatedEvent.getSubject() + ", Location=" + updatedEvent.getLocation()
                + ", Start=" + updatedEvent.getStartDateTime() + ", End="
                + updatedEvent.getEndDateTime());
=======
        Event updatedEvent = new Event(
                currentEvent.getId(),
                subject,
                utcStartDateTime,
                utcEndDateTime,
                description,
                location,
                currentEvent.isPublic(),
                currentEvent.isAllDay()
        );

        System.out.println("[DEBUG] GUIController.onEventUpdated - Updating event with ID: "
                + currentEvent.getId());
        System.out.println("[DEBUG] GUIController.onEventUpdated - Event details before update: "
                + "Subject=" + currentEvent.getSubject()
                + ", Location=" + currentEvent.getLocation()
                + ", Start=" + currentEvent.getStartDateTime()
                + ", End=" + currentEvent.getEndDateTime());
        System.out.println("[DEBUG] GUIController.onEventUpdated - Event details after update: "
                + "Subject=" + updatedEvent.getSubject()
                + ", Location=" + updatedEvent.getLocation()
                + ", Start=" + updatedEvent.getStartDateTime()
                + ", End=" + updatedEvent.getEndDateTime());
>>>>>>> 0f55a2cc

        boolean success = currentCalendar.updateEvent(currentEvent.getId(), updatedEvent);

        if (success) {
          System.out.println("[DEBUG] GUIController.onEventUpdated - Update successful");
          view.displayMessage("Event updated successfully");
<<<<<<< HEAD

          LocalDate selectedDate = startDateTime.toLocalDate();
          setSelectedDate(selectedDate);

=======
          LocalDate selectedDate = startDateTime.toLocalDate();
          setSelectedDate(selectedDate);
>>>>>>> 0f55a2cc
          List<Event> updatedEvents = currentCalendar.getEventsOnDate(selectedDate);
          view.updateEvents(selectedDate, updatedEvents);

          Event refreshedEvent = null;
          for (Event event : updatedEvents) {
<<<<<<< HEAD
            System.out.println(
                "[DEBUG] GUIController.onEventUpdated - Found event in list: " + "ID="
                    + event.getId() + ", Subject=" + event.getSubject() + ", Location="
                    + event.getLocation());
=======
            System.out.println("[DEBUG] GUIController.onEventUpdated - Found event in list: " +
                    "ID=" + event.getId() +
                    ", Subject=" + event.getSubject() +
                    ", Location=" + event.getLocation());
>>>>>>> 0f55a2cc
            if (event.getId().equals(updatedEvent.getId())) {
              refreshedEvent = event;
              break;
            }
          }

          if (refreshedEvent != null) {
            System.out.println("[DEBUG] GUIController.onEventUpdated - Displaying updated event: "
<<<<<<< HEAD
                + refreshedEvent.getSubject());
            view.showEventDetails(refreshedEvent);
          } else {
            System.out.println(
                "[DEBUG] GUIController.onEventUpdated - "
                    + "Updated event not found in list, using original");
            view.showEventDetails(updatedEvent);
          }

=======
                    + refreshedEvent.getSubject());
            view.showEventDetails(refreshedEvent);
          } else {
            System.out.println("[DEBUG] GUIController.onEventUpdated "
                    + "- Updated event not found in list, using original");
            view.showEventDetails(updatedEvent);
          }

          // Refresh all views
>>>>>>> 0f55a2cc
          view.refreshCalendarView();
          view.refreshEventView();
          view.refreshView();
        } else {
          System.out.println("[ERROR] GUIController.onEventUpdated - Failed to update event");
          view.displayError("Failed to update event");
        }
      } catch (IllegalArgumentException e) {
        System.out.println("[ERROR] Validation error: " + e.getMessage());
        view.displayError("Failed to update event: " + e.getMessage());
      }
    } catch (Exception e) {
      System.out.println("[ERROR] Exception while updating event: " + e.getMessage());
      e.printStackTrace();
      view.displayError("Failed to update event: " + e.getMessage());
    }
  }

  /**
   * Handles copying an event.
   *
   * @param event               the event to copy
   * @param targetCalendarName  the name of the target calendar
   * @param targetStartDateTime the target start date/time
   * @param targetEndDateTime   the target end date/time
   * @return true if the copy was successful, false otherwise
   */
  public boolean copyEvent(Event event, String targetCalendarName,
<<<<<<< HEAD
      LocalDateTime targetStartDateTime, LocalDateTime targetEndDateTime) {
    System.out.println(
        "[DEBUG] Copying event: " + event.getSubject() + " to calendar: " + targetCalendarName);
=======
                           LocalDateTime targetStartDateTime, LocalDateTime targetEndDateTime) {
    System.out.println("[DEBUG] Copying event: " + event.getSubject()
            + " to calendar: " + targetCalendarName);
>>>>>>> 0f55a2cc

    if (currentCalendar == null) {
      view.displayError("Please select a calendar first");
      return false;
    }

    try {
      ICalendar targetCalendar = null;
      try {
        targetCalendar = calendarManager.getCalendar(targetCalendarName);
      } catch (Exception e) {
        view.showErrorMessage("Target calendar not found: " + e.getMessage());
        return false;
      }

      if (targetCalendar == null) {
        view.showErrorMessage("Target calendar not found");
        return false;
      }

      System.out.println("[DEBUG] Copying event directly to target calendar");

<<<<<<< HEAD
      Event copiedEvent = new Event(event.getSubject(), // Keep the original subject
          targetStartDateTime, targetEndDateTime, event.getDescription(), event.getLocation(),
          event.isPublic());
=======
      Event copiedEvent = new Event(
              event.getSubject(), // Keep the original subject
              targetStartDateTime,
              targetEndDateTime,
              event.getDescription(),
              event.getLocation(),
              event.isPublic()
      );
>>>>>>> 0f55a2cc

      try {
        targetCalendar.addEvent(copiedEvent, true);
        view.displayMessage("Event copied successfully to " + targetCalendarName);
        view.refreshView();
        return true;
      } catch (Exception ex) {
        System.out.println("[ERROR] Failed to add event to target calendar: " + ex.getMessage());
        view.showErrorMessage("Failed to copy event");
        return false;
      }
    } catch (Exception e) {
      view.showErrorMessage("Error copying event: " + e.getMessage());
      e.printStackTrace();
      return false;
    }
  }

  /**
   * Handles printing an event.
   *
   * @param event the event to print
   */
  public void printEvent(Event event) {
    System.out.println("[DEBUG] Printing event: " + event.getSubject());

    if (currentCalendar == null) {
      view.displayError("Please select a calendar first");
      return;
    }

    try {
      StringBuilder eventDetails = new StringBuilder();
      eventDetails.append("Event: ").append(event.getSubject()).append("\n");
      eventDetails.append("Start: ").append(event.getStartDateTime()).append("\n");
      eventDetails.append("End: ").append(event.getEndDateTime()).append("\n");

      if (event.getLocation() != null && !event.getLocation().isEmpty()) {
        eventDetails.append("Location: ").append(event.getLocation()).append("\n");
      }

      if (event.getDescription() != null && !event.getDescription().isEmpty()) {
        eventDetails.append("Description: ").append(event.getDescription()).append("\n");
      }

      eventDetails.append("Public: ").append(event.isPublic() ? "Yes" : "No").append("\n");

      view.displayMessage("Printing event:\n" + eventDetails.toString());
<<<<<<< HEAD

=======
>>>>>>> 0f55a2cc
    } catch (Exception e) {
      view.showErrorMessage("Error printing event: " + e.getMessage());
    }
  }

  /**
   * Handles the closing of the application.
   */
  public void handleApplicationClose() {
    try {
      view.displayMessage("Saving changes...");
      view.displayMessage("Application closed successfully");
    } catch (Exception e) {
      view.displayError("Error while closing application: " + e.getMessage());
    }
  }

  /**
   * Converts EventFormData to command arguments array.
   *
   * @param formData    The form data to convert
   * @param commandType The type of command (create, edit, etc.)
   * @return String array of command arguments
   */
  private String[] convertFormDataToCommandArgs(EventFormData formData, String commandType) {
    if (formData == null) {
      return null;
    }

    List<String> args = new ArrayList<>();

    args.add(commandType);

    if (currentCalendar != null) {
      args.add(currentCalendar.toString());
    } else {
      return null;
    }

    args.add(formData.getSubject());

    SimpleDateFormat dateFormat = new SimpleDateFormat("yyyy-MM-dd");
    SimpleDateFormat timeFormat = new SimpleDateFormat("HH:mm");

    args.add(dateFormat.format(formData.getSelectedDate()));
    args.add(timeFormat.format(formData.getStartTime()));
    args.add(timeFormat.format(formData.getEndTime()));

    if (formData.getLocation() != null && !formData.getLocation().isEmpty()) {
      args.add("-l");
      args.add(formData.getLocation());
    }

    if (formData.getDescription() != null && !formData.getDescription().isEmpty()) {
      args.add("-d");
      args.add(formData.getDescription());
    }

    if (formData.isAllDay()) {
      args.add("-a");
    }

<<<<<<< HEAD
    // Add recurring event options if needed
    if (formData.isRecurring() && formData.getWeekdays() != null && !formData.getWeekdays()
        .isEmpty()) {
=======
    if (formData.isRecurring() && formData.getWeekdays() != null
            && !formData.getWeekdays().isEmpty()) {
>>>>>>> 0f55a2cc
      args.add("-r");

      StringBuilder weekdaysStr = new StringBuilder();
      for (DayOfWeek day : formData.getWeekdays()) {
        weekdaysStr.append(day.toString().substring(0, 3).toLowerCase()).append(",");
      }
      if (weekdaysStr.length() > 0) {
        weekdaysStr.deleteCharAt(weekdaysStr.length() - 1);
      }

      args.add(weekdaysStr.toString());

      if (formData.getUntilDate() != null) {
        args.add("-e");
        args.add(formData.getUntilDate().toString());
      }
    }

    if (formData.isPrivateEvent()) {
      args.add("-p");
    }

    if (formData.isAutoDecline()) {
      args.add("-ad");
    }

    return args.toArray(new String[0]);
  }

  /**
   * Handles the updating of an event after it has been edited.
   *
   * @param event the updated event
   */
  public void onEventUpdated(Event event) {
    System.out.println("[DEBUG] Event updated: " + event.getSubject());

    if (currentCalendar == null) {
      view.displayError("Please select a calendar first");
      return;
    }

    try {
      String subject = event.getSubject();
      LocalDateTime startDateTime = event.getStartDateTime();
      LocalDateTime endDateTime = event.getEndDateTime();
      String description = event.getDescription();
      String location = event.getLocation();
      boolean isPublic = event.isPublic();

      currentCalendar.findEvent(subject, startDateTime);

      boolean updated = true;
      if (endDateTime != null) {
        String endTimeStr = endDateTime.toLocalTime().toString();
<<<<<<< HEAD
        updated = currentCalendar.editSingleEvent(subject, startDateTime, "endTime", endTimeStr)
            && updated;
      }

      if (description != null) {
        updated =
            currentCalendar.editSingleEvent(subject, startDateTime, "description", description)
                && updated;
      }

      if (location != null) {
        updated = currentCalendar.editSingleEvent(subject, startDateTime, "location", location)
            && updated;
      }

      updated = currentCalendar.editSingleEvent(subject, startDateTime, "isPublic",
          String.valueOf(isPublic)) && updated;
=======
        updated = currentCalendar.editSingleEvent(subject, startDateTime,
                "endTime", endTimeStr) && updated;
      }

      if (description != null) {
        updated = currentCalendar.editSingleEvent(subject, startDateTime,
                "description", description) && updated;
      }

      if (location != null) {
        updated = currentCalendar.editSingleEvent(subject, startDateTime,
                "location", location) && updated;
      }

      updated = currentCalendar.editSingleEvent(subject, startDateTime,
              "isPublic", String.valueOf(isPublic)) && updated;
>>>>>>> 0f55a2cc

      if (updated) {
        view.showInfoMessage("Event updated successfully: " + event.getSubject());
        view.refreshView();
      } else {
        view.showErrorMessage("Failed to update event due to conflicts");
      }
    } catch (EventNotFoundException e) {
      view.showErrorMessage("Original event not found: " + e.getMessage());
    } catch (InvalidEventException e) {
      view.showErrorMessage("Invalid event data: " + e.getMessage());
    } catch (ConflictingEventException e) {
      view.showErrorMessage("Event conflicts with existing events: " + e.getMessage());
    } catch (Exception e) {
      view.showErrorMessage("Error updating event: " + e.getMessage());
    }
  }

  /**
   * Function to execute incoming commands according to the args.
   *
   * @param command cmd to execute
   * @param args    arguments related to the commands
   */

  public String executeCommand(String command, String[] args) {
<<<<<<< HEAD
    System.out.println(
        "[DEBUG] Executing command: " + command + " with args: " + String.join(", ", args));
=======
    System.out.println("[DEBUG] Executing command: " + command
            + " with args: " + String.join(", ", args));
>>>>>>> 0f55a2cc
    if (currentCalendar == null) {
      System.out.println("[DEBUG] No calendar selected!");
      return "Error: No calendar selected";
    }

    try {
      String eventType = null;
      String subject = null;
      LocalDateTime startDateTime = null;

      if (args != null && args.length >= 4) {
        eventType = args[0];
        subject = args[2];

        if (command.equalsIgnoreCase("create") && args.length >= 6) {
          String dateStr = args[3];
          String startTimeStr = args[4];
          startDateTime = LocalDateTime.parse(dateStr + "T" + startTimeStr);
        } else {
          try {
            startDateTime = LocalDateTime.parse(args[3]);
          } catch (DateTimeParseException e) {
            System.out.println("[DEBUG] Failed to parse date directly: " + e.getMessage());
            return "Error: Invalid date format. Use yyyy-MM-ddTHH:mm format.";
          }
        }
      }

      switch (command.toLowerCase()) {
        case "create":
          if (args.length < 4) {
            System.out.println("[DEBUG] Invalid number of arguments for create command");
            return "Error: Invalid command arguments";
          }

          if (args.length >= 6) {
            try {
              System.out.println("[DEBUG] Creating event from form data: " + subject);

              String dateStr = args[3];
              String startTimeStr = args[4];
              String endTimeStr = args[5];

              LocalDate eventDate = LocalDate.parse(dateStr);
              LocalTime startTime = LocalTime.parse(startTimeStr);
              LocalTime endTime = LocalTime.parse(endTimeStr);

              LocalDateTime eventStartDateTime = LocalDateTime.of(eventDate, startTime);
              LocalDateTime endDateTime = LocalDateTime.of(eventDate, endTime);
              String description = "";
              String location = "";
              boolean isPrivate = false;

              for (int i = 6; i < args.length; i++) {
                if ("-d".equals(args[i]) && i + 1 < args.length) {
                  description = args[i + 1];
                  i++;
                } else if ("-l".equals(args[i]) && i + 1 < args.length) {
                  location = args[i + 1];
                  i++;
                } else if ("-p".equals(args[i])) {
                  isPrivate = true;
                }
              }

              boolean isRecurring = false;
              Set<DayOfWeek> repeatDays = new HashSet<>();
              LocalDate untilDate = null;
              int occurrences = -1;

              for (int i = 6; i < args.length; i++) {
                if ("-r".equals(args[i]) && i + 1 < args.length) {
                  isRecurring = true;
                  String[] weekdays = args[i + 1].split(",");
                  for (String day : weekdays) {
                    switch (day.toLowerCase()) {
                      case "mon":
                        repeatDays.add(DayOfWeek.MONDAY);
                        break;
                      case "tue":
                        repeatDays.add(DayOfWeek.TUESDAY);
                        break;
                      case "wed":
                        repeatDays.add(DayOfWeek.WEDNESDAY);
                        break;
                      case "thu":
                        repeatDays.add(DayOfWeek.THURSDAY);
                        break;
                      case "fri":
                        repeatDays.add(DayOfWeek.FRIDAY);
                        break;
                      case "sat":
                        repeatDays.add(DayOfWeek.SATURDAY);
                        break;
                      case "sun":
                        repeatDays.add(DayOfWeek.SUNDAY);
                        break;
                      default:
                        System.out.println("[DEBUG] Unknown day: " + day);
                    }
                  }
                  i++;
                } else if ("-e".equals(args[i]) && i + 1 < args.length) {
                  untilDate = LocalDate.parse(args[i + 1]);
                  i++;
                } else if ("-o".equals(args[i]) && i + 1 < args.length) {
                  occurrences = Integer.parseInt(args[i + 1]);
                  i++;
                }
              }

              boolean added;

              if (isRecurring && !repeatDays.isEmpty()) {
<<<<<<< HEAD
                // Create a recurring event
                System.out.println(
                    "[DEBUG] Creating recurring event with repeat days: " + repeatDays);
=======
                System.out.println("[DEBUG] Creating recurring event with repeat days: "
                        + repeatDays);
>>>>>>> 0f55a2cc

                UUID recurringSeriesId = UUID.randomUUID();

<<<<<<< HEAD
                RecurringEvent.Builder builder = new RecurringEvent.Builder(subject, startDateTime,
                    endDateTime, repeatDays).description(description).location(location)
                    .isPublic(!isPrivate)
                    .recurringId(recurringSeriesId); // Use the same recurring ID for all instances
=======
                RecurringEvent.Builder builder = new RecurringEvent.Builder(
                        subject,
                        startDateTime,
                        endDateTime,
                        repeatDays
                )
                        .description(description)
                        .location(location)
                        .isPublic(!isPrivate)
                        .recurringId(recurringSeriesId);
>>>>>>> 0f55a2cc

                if (untilDate != null) {
                  builder = builder.endDate(untilDate);
                  System.out.println("[DEBUG] Recurring event will repeat until: " + untilDate);
                } else if (occurrences > 0) {
                  builder = builder.occurrences(occurrences);
<<<<<<< HEAD
                  System.out.println(
                      "[DEBUG] Recurring event will have " + occurrences + " occurrences");
=======
                  System.out.println("[DEBUG] Recurring event will have "
                          + occurrences + " occurrences");
>>>>>>> 0f55a2cc
                } else {
                  builder = builder.occurrences(10);
                  System.out.println("[DEBUG] Defaulting to 10 occurrences for recurring event");
                }

                RecurringEvent builtEvent = builder.build();
<<<<<<< HEAD
                System.out.println(
                    "[DEBUG] Adding recurring event to calendar: " + builtEvent.getSubject());
                added = currentCalendar.addRecurringEvent(builtEvent, false);
                System.out.println("[DEBUG] Recurring event added: " + added);
              } else {
                // Create a normal event
                Event event = new Event(subject, startDateTime, endDateTime, description, location,
                    !isPrivate // isPublic is the opposite of isPrivate
=======
                System.out.println("[DEBUG] Adding recurring event to calendar: "
                        + builtEvent.getSubject());
                added = currentCalendar.addRecurringEvent(builtEvent, false);
                System.out.println("[DEBUG] Recurring event added: " + added);
              } else {
                Event event = new Event(
                        subject,
                        startDateTime,
                        endDateTime,
                        description,
                        location,
                        !isPrivate
>>>>>>> 0f55a2cc
                );

                System.out.println("[DEBUG] Adding event to calendar: Event{subject='" + subject
                    + "', startDateTime=" + startDateTime + ", endDateTime=" + endDateTime
                    + ", isAllDay=false" + ", location='" + location + "'}");
                added = currentCalendar.addEvent(event, false);
                System.out.println("[DEBUG] Event added: " + added);
              }

              if (added) {
                LocalDate newEventDate = eventStartDateTime.toLocalDate();
                updateEventList(newEventDate);
                view.refreshCalendarView();
                setSelectedDate(newEventDate);

<<<<<<< HEAD
                String locationMsg =
                    location != null && !location.isEmpty() ? " at " + location : " at no location";
=======
                String locationMsg = location != null && !location.isEmpty() ? " at "
                        + location : " at no location";
>>>>>>> 0f55a2cc
                view.displayMessage("Event \"" + subject + "\" created successfully" + locationMsg);
                return "Event created successfully";
              } else {
                return "Error: Failed to add event";
              }
            } catch (Exception e) {
              System.out.println("[DEBUG] Error creating event: " + e.getMessage());
              e.printStackTrace();
              return "Error: " + e.getMessage();
            }
          } else if ("single".equals(eventType)) {
            System.out.println("[DEBUG] Creating single event: " + subject);
            String[] eventDetails = args[4].split(",");
            if (eventDetails.length < 4) {
              System.out.println("[DEBUG] Invalid event details format");
              return "Error: Invalid event details format";
            }

<<<<<<< HEAD
            Event event = new Event(eventDetails[0], // subject
                LocalDateTime.parse(eventDetails[1]), // startDateTime
                LocalDateTime.parse(eventDetails[2]), // endDateTime
                eventDetails.length > 4 ? eventDetails[4] : "", // description
                eventDetails[3], // location
                true // isPublic
=======
            Event event = new Event(
                    eventDetails[0],
                    LocalDateTime.parse(eventDetails[1]),
                    LocalDateTime.parse(eventDetails[2]),
                    eventDetails.length > 4 ? eventDetails[4] : "",
                    eventDetails[3],
                    true
>>>>>>> 0f55a2cc
            );
            System.out.println("[DEBUG] Adding event to calendar: " + event);
            boolean added = currentCalendar.addEvent(event, false);
            System.out.println("[DEBUG] Event added: " + added);
            if (added) {
              LocalDate singleEventDate = startDateTime.toLocalDate();
              updateEventList(singleEventDate);
              view.refreshCalendarView();
              setSelectedDate(singleEventDate);  // This updates all relevant view components
              view.getCalendarPanel().repaint();
              return "Event created successfully";
            } else {
              return "Error: Failed to add event";
            }
          } else if ("series_from_date".equals(eventType)) {
            System.out.println("[DEBUG] Creating recurring event: " + subject);
            String[] eventDetails = args[4].split(",");
            if (eventDetails.length < 7) {
              System.out.println("[DEBUG] Invalid recurring event details format");
              return "Error: Invalid recurring event details format";
            }

<<<<<<< HEAD
            Set<DayOfWeek> weekdays = Arrays.stream(
                    eventDetails[5].replaceAll("[\\[\\]]", "").split(", ")).map(DayOfWeek::valueOf)
                .collect(Collectors.toSet());

            RecurringEvent recurringEvent = new RecurringEvent.Builder(eventDetails[0], // subject
                LocalDateTime.parse(eventDetails[1]), // startDateTime
                LocalDateTime.parse(eventDetails[2]), // endDateTime
                weekdays // repeatDays
            ).description("") // description
                .location(eventDetails[3]) // location
                .isPublic(true) // isPublic
                .occurrences(Integer.parseInt(eventDetails[4])) // occurrences
                .endDate(LocalDate.parse(eventDetails[6])) // untilDate
                .build();
=======
            Set<DayOfWeek> weekdays = Arrays.stream(eventDetails[5]
                            .replaceAll("[\\[\\]]", "").split(", "))
                    .map(DayOfWeek::valueOf)
                    .collect(Collectors.toSet());

            RecurringEvent recurringEvent = new RecurringEvent.Builder(
                    eventDetails[0], // subject
                    LocalDateTime.parse(eventDetails[1]), // startDateTime
                    LocalDateTime.parse(eventDetails[2]), // endDateTime
                    weekdays // repeatDays
            )
                    .description("") // description
                    .location(eventDetails[3]) // location
                    .isPublic(true) // isPublic
                    .occurrences(Integer.parseInt(eventDetails[4])) // occurrences
                    .endDate(LocalDate.parse(eventDetails[6])) // untilDate
                    .build();
>>>>>>> 0f55a2cc
            System.out.println("[DEBUG] Adding recurring event to calendar: " + recurringEvent);
            boolean added = currentCalendar.addRecurringEvent(recurringEvent, false);
            System.out.println("[DEBUG] Recurring event added: " + added);
            if (added) {
              LocalDate recurringEventDate = startDateTime.toLocalDate();
              updateEventList(recurringEventDate);
              view.refreshCalendarView();
              setSelectedDate(recurringEventDate);  // This updates all relevant view components
              view.getCalendarPanel().repaint(); // Force repaint
              return "Recurring event created successfully";
            }
            return "Failed to create recurring event";
          }
          break;

        case "edit":
          if (args.length < 4) {
            System.out.println("[DEBUG] Invalid number of arguments for edit command");
            return "Error: Invalid command arguments";
          }

          if ("single".equals(eventType)) {
            System.out.println("[DEBUG] Editing single event: " + subject);
            String[] eventDetails = args[4].split(",");
            if (eventDetails.length < 4) {
              System.out.println("[DEBUG] Invalid event details format");
              return "Error: Invalid event details format";
            }

            Event event = new Event(eventDetails[0], // subject
                LocalDateTime.parse(eventDetails[1]), // startDateTime
                LocalDateTime.parse(eventDetails[2]), // endDateTime
                eventDetails.length > 4 ? eventDetails[4] : "", // description
                eventDetails[3], // location
                true // isPublic
            );
            System.out.println("[DEBUG] Updating event in calendar: " + event);
            boolean updated = currentCalendar.addEvent(event, false);
            System.out.println("[DEBUG] Event updated: " + updated);
            if (updated) {
              // Refresh all calendar views to immediately display the updated event
              LocalDate updatedEventDate = startDateTime.toLocalDate();
              updateEventList(updatedEventDate);
              view.refreshCalendarView();
              setSelectedDate(updatedEventDate);  // This updates all relevant view components
              view.getCalendarPanel().repaint(); // Force repaint
              return "Event updated successfully";
            }
            return "Failed to update event";
          } else if ("series_from_date".equals(eventType)) {
            System.out.println("[DEBUG] Editing recurring event: " + subject);
            String[] eventDetails = args[4].split(",");
            if (eventDetails.length < 7) {
              System.out.println("[DEBUG] Invalid recurring event details format");
              return "Error: Invalid recurring event details format";
            }

<<<<<<< HEAD
            Set<DayOfWeek> weekdays = Arrays.stream(
                    eventDetails[5].replaceAll("[\\[\\]]", "").split(", ")).map(DayOfWeek::valueOf)
                .collect(Collectors.toSet());

            RecurringEvent recurringEvent = new RecurringEvent.Builder(eventDetails[0], // subject
                LocalDateTime.parse(eventDetails[1]), // startDateTime
                LocalDateTime.parse(eventDetails[2]), // endDateTime
                weekdays // repeatDays
            ).description("") // description
                .location(eventDetails[3]) // location
                .isPublic(true) // isPublic
                .occurrences(Integer.parseInt(eventDetails[4])) // occurrences
                .endDate(LocalDate.parse(eventDetails[6])) // untilDate
                .build();
=======
            Set<DayOfWeek> weekdays = Arrays.stream(eventDetails[5]
                            .replaceAll("[\\[\\]]", "").split(", "))
                    .map(DayOfWeek::valueOf)
                    .collect(Collectors.toSet());

            RecurringEvent recurringEvent = new RecurringEvent.Builder(
                    eventDetails[0], // subject
                    LocalDateTime.parse(eventDetails[1]), // startDateTime
                    LocalDateTime.parse(eventDetails[2]), // endDateTime
                    weekdays // repeatDays
            )
                    .description("") // description
                    .location(eventDetails[3]) // location
                    .isPublic(true) // isPublic
                    .occurrences(Integer.parseInt(eventDetails[4])) // occurrences
                    .endDate(LocalDate.parse(eventDetails[6])) // untilDate
                    .build();
>>>>>>> 0f55a2cc
            System.out.println("[DEBUG] Updating recurring event in calendar: " + recurringEvent);
            boolean updated = currentCalendar.addRecurringEvent(recurringEvent, false);
            System.out.println("[DEBUG] Recurring event updated: " + updated);
            if (updated) {
              // Refresh all calendar views to immediately display the updated recurring event
              LocalDate updatedRecurringDate = startDateTime.toLocalDate();
              updateEventList(updatedRecurringDate);
              view.refreshCalendarView();
              setSelectedDate(updatedRecurringDate);  // This updates all relevant view components
              view.getCalendarPanel().repaint(); // Force repaint
              return "Recurring event updated successfully";
            }
            return "Failed to update recurring event";
          }
          break;

        default:
          System.out.println("[DEBUG] Unknown command: " + command);
          return "Error: Unknown command";
      }
      return "Error: Invalid command arguments";
    } catch (Exception e) {
      System.out.println("[DEBUG] Error executing command: " + e.getMessage());
      e.printStackTrace();
      return "Error: " + e.getMessage();
    }
  }

  private void updateEventList(LocalDate date) {
    if (date != null && currentCalendar != null) {
      java.util.List<Event> events = currentCalendar.getEventsOnDate(date);
      view.getCalendarPanel().updateEvents(events);
      view.getCalendarPanel().updateEventList(date);
    }
  }

  /**
   * Sets the selected date and updates all relevant views.
   *
   * @param date the date to set as selected
   */
  private void setSelectedDate(LocalDate date) {
    if (date == null) {
      return;
    }
    System.out.println("[DEBUG] Setting selected date to: " + date);
    view.getEventPanel().clearForm();
    view.getEventPanel().setDate(date);
    view.getCalendarPanel().setSelectedDate(date);
    updateEvents(date);
    updateStatus(date);
  }

}
 <|MERGE_RESOLUTION|>--- conflicted
+++ resolved
@@ -20,13 +20,10 @@
 import java.util.UUID;
 import java.util.stream.Collectors;
 
+import javax.swing.*;
 
 import controller.command.event.ExportCalendarCommand;
-<<<<<<< HEAD
-import javax.swing.JFrame;
-=======
 import controller.command.event.ImportCalendarCommand;
->>>>>>> 0f55a2cc
 import model.calendar.CalendarManager;
 import model.calendar.ICalendar;
 import model.event.Event;
@@ -50,7 +47,6 @@
  * Controller class that handles GUI-specific logic and coordinates between the model and view.
  */
 public class GUIController {
-
   private final CalendarManager calendarManager;
   private final CalendarViewFeatures view;
   private final TimeZoneHandler timezoneHandler;
@@ -93,13 +89,8 @@
       System.out.println("Setting up view with calendar: " + defaultCalendar);
       view.setSelectedCalendar(defaultCalendar);
       view.updateCalendarView(currentCalendar);
-<<<<<<< HEAD
-      view.updateCalendarList(
-          new ArrayList<>(calendarManager.getCalendarRegistry().getCalendarNames()));
-=======
       view.updateCalendarList(new ArrayList<>(calendarManager
               .getCalendarRegistry().getCalendarNames()));
->>>>>>> 0f55a2cc
 
       System.out.println("Setting up event listeners...");
       setupEventListeners();
@@ -125,130 +116,6 @@
   private void setupEventListeners() {
     // Calendar selection
     view.getCalendarSelectorPanel()
-<<<<<<< HEAD
-        .addCalendarSelectorListener(new GUICalendarSelectorPanel.CalendarSelectorListener() {
-          @Override
-          public void onCalendarSelected(ICalendar calendar) {
-            System.out.println("[DEBUG] Calendar selected (ICalendar): " + calendar);
-            try {
-              if (calendar == null) {
-                view.displayError("Please select a valid calendar");
-                return;
-              }
-              System.out.println("[DEBUG] Calendar details: " + calendar.toString());
-              System.out.println(
-                  "[DEBUG] Calendar has " + calendar.getAllEvents().size() + " events");
-              currentCalendar = calendar;
-              view.updateCalendarView(calendar);
-
-              // Update events display
-              List<Event> events = getAllEvents();
-              List<RecurringEvent> recurringEvents = getAllRecurringEvents();
-              view.getCalendarPanel().updateEvents(events);
-              view.getCalendarPanel().updateRecurringEvents(recurringEvents);
-              view.displayMessage("Selected calendar: " + calendar.toString());
-            } catch (Exception e) {
-              System.out.println("[DEBUG] Calendar selection error: " + e.getMessage());
-              view.displayError("Failed to select calendar: " + e.getMessage());
-            }
-          }
-
-          @Override
-          public void onCalendarSelected(String calendarName) {
-            System.out.println("[DEBUG] Calendar selected by name: " + calendarName);
-            try {
-              if (calendarName == null || calendarName.isEmpty()) {
-                view.displayError("Please select a valid calendar");
-                return;
-              }
-
-              // Get the calendar by name
-              ICalendar calendar = calendarManager.getCalendar(calendarName);
-              if (calendar == null) {
-                System.out.println("[ERROR] Could not find calendar with name: " + calendarName);
-                view.displayError("Could not find calendar: " + calendarName);
-                return;
-              }
-
-              System.out.println("[DEBUG] Found calendar: " + calendar.toString());
-              System.out.println(
-                  "[DEBUG] Calendar has " + calendar.getAllEvents().size() + " events");
-
-              // Set as current calendar
-              currentCalendar = calendar;
-
-              // First clear any existing events in the view
-              view.getCalendarPanel().clearEvents();
-
-              // Then update the view with the new calendar
-              view.updateCalendarView(calendar);
-              view.setSelectedCalendar(calendarName);
-
-              // Get current date and month
-              LocalDate currentDate = view.getCalendarPanel().getSelectedDate();
-              YearMonth currentMonth = YearMonth.from(currentDate);
-              System.out.println("[DEBUG] Getting events for current month: " + currentMonth);
-
-              // Get ALL events from the calendar to ensure we show all events in the grid
-              List<Event> allEvents = currentCalendar.getAllEvents();
-              List<RecurringEvent> recurringEvents = currentCalendar.getAllRecurringEvents();
-              System.out.println("[DEBUG] Found " + allEvents.size() + " total events in calendar");
-              System.out.println(
-                  "[DEBUG] Calendar has " + recurringEvents.size() + " recurring events in total");
-
-              // Update the UI with all events for proper display in the grid
-              view.getCalendarPanel().updateEvents(allEvents);
-              view.getCalendarPanel().updateRecurringEvents(recurringEvents);
-
-              // Also update the event list for the current selected date
-              List<Event> eventsOnDate = currentCalendar.getEventsOnDate(currentDate);
-              view.updateEventList(eventsOnDate);
-
-              // Update the status message
-              view.displayMessage("Selected calendar: " + calendarName);
-
-              // Force refresh all views
-              view.refreshView();
-
-              // Force refresh the calendar display to ensure events are visible
-              view.refreshView();
-            } catch (Exception e) {
-              System.out.println("[DEBUG] Calendar selection error: " + e.getMessage());
-              e.printStackTrace();
-              view.displayError("Failed to select calendar: " + e.getMessage());
-            }
-          }
-
-          @Override
-          public void onCalendarCreated(String name, String timezone) {
-            System.out.println(
-                "[DEBUG] Calendar creation initiated: " + name + " with timezone: " + timezone);
-            try {
-              // Validate timezone format
-              if (!timezone.contains("/")) {
-                System.out.println("[DEBUG] Invalid timezone format: " + timezone);
-                view.showErrorMessage("Invalid timezone format. Please use Area/Location format.");
-                return;
-              }
-
-              // Create the calendar
-              calendarManager.createCalendar(name, timezone);
-              System.out.println("[DEBUG] Calendar created");
-
-              // Update the view
-              view.updateCalendarList(
-                  new ArrayList<>(calendarManager.getCalendarRegistry().getCalendarNames()));
-              view.setSelectedCalendar(name);
-              currentCalendar = calendarManager.getCalendar(name);
-              view.displayMessage("Calendar created successfully: " + name);
-              view.refreshView();
-            } catch (Exception ex) {
-              System.out.println("[DEBUG] Calendar creation error: " + ex.getMessage());
-              view.showErrorMessage("Could not create calendar: " + ex.getMessage());
-            }
-          }
-        });
-=======
             .addCalendarSelectorListener(new GUICalendarSelectorPanel.CalendarSelectorListener() {
               @Override
               public void onCalendarSelected(ICalendar calendar) {
@@ -369,7 +236,6 @@
                 }
               }
             });
->>>>>>> 0f55a2cc
 
     view.getCalendarPanel().addCalendarPanelListener(new GUICalendarPanel.CalendarPanelListener() {
       @Override
@@ -465,11 +331,7 @@
 
       @Override
       public void onEventCopied(String targetCalendarName, LocalDateTime targetStartDateTime,
-<<<<<<< HEAD
-          LocalDateTime targetEndDateTime) {
-=======
                                 LocalDateTime targetEndDateTime) {
->>>>>>> 0f55a2cc
         Event currentEvent = view.getEventPanel().getCurrentEvent();
         if (currentEvent == null) {
           view.displayError("No event selected to copy");
@@ -478,11 +340,7 @@
 
         // Copy the event using the strategy
         boolean success = copyEvent(currentEvent, targetCalendarName, targetStartDateTime,
-<<<<<<< HEAD
-            targetEndDateTime);
-=======
                 targetEndDateTime);
->>>>>>> 0f55a2cc
         if (success) {
           view.displayMessage("Event copied successfully");
           view.getEventPanel().clearForm();
@@ -508,79 +366,6 @@
       }
     });
 
-<<<<<<< HEAD
-    // Export/Import panel events
-    view.getExportImportPanel()
-        .addExportImportListener(new GUIExportImportPanel.ExportImportListener() {
-          @Override
-          public void onImport(File file) {
-            if (file != null) {
-              try {
-                // Initialize the ExportImportViewModel to find a suitable calendar
-                ExportImportViewModel exportImportViewModel = view.getExportImportViewModel();
-                exportImportViewModel.setCalendarManager(calendarManager);
-                exportImportViewModel.setView(view);
-
-                // Find a suitable calendar
-                ICalendar currentCalendar = exportImportViewModel.findSuitableCalendar();
-
-                // If no calendar is available, show error
-                if (currentCalendar == null) {
-                  view.showErrorMessage("No calendar available. Please create a calendar first.");
-                  return;
-                }
-
-                // Create and use ImportCalendarCommand to handle import
-                ImportCalendarCommand importCommand = new ImportCalendarCommand(currentCalendar,
-                    exportImportViewModel, view);
-
-                String result = importCommand.importFromFile(file);
-
-                // Show result if not already shown by ViewModel listener
-                if (!result.startsWith("Successfully")) {
-                  view.showErrorMessage(result);
-                }
-              } catch (Exception e) {
-                view.showErrorMessage("Failed to import calendar data: " + e.getMessage());
-              }
-            }
-          }
-
-          @Override
-          public void onExport(File file) {
-            try {
-              // Initialize the ExportImportViewModel
-              ExportImportViewModel exportImportViewModel = view.getExportImportViewModel();
-              exportImportViewModel.setCalendarManager(calendarManager);
-              exportImportViewModel.setView(view);
-
-              // Use the current calendar or find one
-              ICalendar calendarToExport = GUIController.this.currentCalendar;
-              if (calendarToExport == null) {
-                calendarToExport = exportImportViewModel.findSuitableCalendar();
-              }
-
-              if (calendarToExport == null) {
-                view.displayError("Please select a calendar first");
-                return;
-              }
-
-              // Create and use ExportCalendarCommand to handle export
-              ExportCalendarCommand exportCommand = new ExportCalendarCommand(calendarToExport,
-                  exportImportViewModel, view);
-
-              String result = exportCommand.exportToFile(file);
-
-              // Show success message if not shown by the ViewModel
-              if (result.startsWith("Calendar exported")) {
-                view.displayMessage("Export Successful: " + result);
-              }
-            } catch (Exception e) {
-              view.showErrorMessage("Failed to export calendar data: " + e.getMessage());
-            }
-          }
-        });
-=======
     view.getExportImportPanel()
             .addExportImportListener(new GUIExportImportPanel.ExportImportListener() {
               @Override
@@ -642,7 +427,6 @@
                 }
               }
             });
->>>>>>> 0f55a2cc
   }
 
   /**
@@ -706,14 +490,8 @@
 
     try {
       System.out.println("[DEBUG] Listing events for date: " + date);
-<<<<<<< HEAD
-      System.out.println(
-          "[DEBUG] Current calendar: " + (currentCalendar != null ? currentCalendar.getName()
-              : "null"));
-=======
       System.out.println("[DEBUG] Current calendar: " + (currentCalendar != null
               ? currentCalendar.getName() : "null"));
->>>>>>> 0f55a2cc
 
       if (currentCalendar == null) {
         view.displayError("No calendar selected");
@@ -757,14 +535,8 @@
       }
 
       System.out.println("[DEBUG] Showing events in range: " + startDate + " to " + endDate);
-<<<<<<< HEAD
-      System.out.println(
-          "[DEBUG] Current calendar: " + (currentCalendar != null ? currentCalendar.getName()
-              : "null"));
-=======
       System.out.println("[DEBUG] Current calendar: " + (currentCalendar != null
               ? currentCalendar.getName() : "null"));
->>>>>>> 0f55a2cc
 
       if (currentCalendar == null) {
         view.displayError("No calendar selected");
@@ -870,70 +642,6 @@
   }
 
   /**
-<<<<<<< HEAD
-   * Handles the creation of a new event.
-   */
-  public void createNewEvent() {
-    if (currentCalendar == null) {
-      view.displayError("Please select a calendar first");
-      return;
-    }
-    view.getEventPanel().clearForm();
-    view.getEventPanel().setDate(view.getCalendarPanel().getSelectedDate());
-  }
-
-  /**
-   * Handles the deletion of an event.
-   *
-   * @param event the event to delete
-   */
-  public void deleteEvent(Event event) {
-    if (currentCalendar == null) {
-      view.displayError("Please select a calendar first");
-      return;
-    }
-
-    try {
-      String[] args = new String[]{"single", "delete", event.getSubject(),
-          event.getStartDateTime().toString()};
-      ConsolidatedEventEditor editor = ConsolidatedEventEditor.createSingleEventEditor(
-          UUID.fromString(args[1]), args[2], args[3], args[4]);
-      editor.executeEdit(currentCalendar);
-      view.displayMessage("Event deleted successfully");
-      view.refreshView();
-    } catch (Exception e) {
-      view.displayError("Failed to delete event: " + e.getMessage());
-    }
-  }
-
-  /**
-   * Handles the deletion of a recurring event.
-   *
-   * @param event the recurring event to delete
-   */
-  public void deleteRecurringEvent(RecurringEvent event) {
-    if (currentCalendar == null) {
-      view.displayError("Please select a calendar first");
-      return;
-    }
-
-    try {
-      String[] args = new String[]{"series_from_date", "delete", event.getSubject(),
-          event.getStartDateTime().toString()};
-      LocalDate fromDate = LocalDate.parse(args[5]);
-      ConsolidatedEventEditor editor = ConsolidatedEventEditor.createSeriesFromDateEditor(
-          UUID.fromString(args[1]), args[2], args[3], args[4], fromDate);
-      editor.executeEdit(currentCalendar);
-      view.displayMessage("Recurring event deleted successfully");
-      view.refreshView();
-    } catch (Exception e) {
-      view.displayError("Failed to delete recurring event: " + e.getMessage());
-    }
-  }
-
-  /**
-=======
->>>>>>> 0f55a2cc
    * Handles the editing of an event.
    *
    * @param event the event to edit
@@ -941,14 +649,8 @@
   public void editEvent(Event event) {
     System.out.println("[DEBUG] GUIController.editEvent called for: " + event.getSubject());
     System.out.println("[DEBUG] Editing event: " + event.getSubject());
-<<<<<<< HEAD
-    System.out.println(
-        "[DEBUG] Event details: ID=" + event.getId() + ", start=" + event.getStartDateTime()
-            + ", end=" + event.getEndDateTime());
-=======
     System.out.println("[DEBUG] Event details: ID=" + event.getId() + ", start="
             + event.getStartDateTime() + ", end=" + event.getEndDateTime());
->>>>>>> 0f55a2cc
 
     try {
       System.out.println("[DEBUG] About to show edit popup image");
@@ -975,20 +677,6 @@
   }
 
   /**
-<<<<<<< HEAD
-   * Handles the editing of a recurring event.
-   *
-   * @param event the recurring event to edit
-   */
-  public void editRecurringEvent(RecurringEvent event) {
-    System.out.println("[DEBUG] Editing recurring event: " + event.getSubject());
-
-    view.showEventEditDialog(event, true);
-  }
-
-  /**
-=======
->>>>>>> 0f55a2cc
    * Handles a new event being saved from the event panel.
    *
    * @param formData the form data collected from the event panel
@@ -1008,10 +696,6 @@
         view.displayError("Invalid event data");
         return;
       }
-<<<<<<< HEAD
-
-=======
->>>>>>> 0f55a2cc
       System.out.println("[DEBUG] Creating event with following parameters:");
       System.out.println("[DEBUG] Subject: " + formData.getSubject());
       System.out.println("[DEBUG] Start Time: " + formData.getStartTime());
@@ -1060,39 +744,14 @@
           System.out.println("[DEBUG-RECURRING] Repeat days: " + lastAdded.getRepeatDays());
           System.out.println("[DEBUG-RECURRING] All-day: " + lastAdded.isAllDay());
 
-<<<<<<< HEAD
-          if (lastAdded.getOccurrences() > 0) {
-            System.out.println(
-                "[DEBUG-RECURRING] Occurrences limit: " + lastAdded.getOccurrences());
-=======
           // Log recurring event constraints (occurrences or end date)
           if (lastAdded.getOccurrences() > 0) {
             System.out.println("[DEBUG-RECURRING] Occurrences limit: " + lastAdded.getOccurrences());
->>>>>>> 0f55a2cc
           } else if (lastAdded.getEndDate() != null) {
             System.out.println("[DEBUG-RECURRING] End date: " + lastAdded.getEndDate());
           }
           System.out.println("[DEBUG-RECURRING] Recurring ID: " + lastAdded.getRecurringId());
 
-<<<<<<< HEAD
-          LocalDate today = LocalDate.now();
-
-          LocalDate startOfWeek = today.with(
-              java.time.temporal.TemporalAdjusters.previousOrSame(DayOfWeek.MONDAY));
-          LocalDate endOfWeek = today.with(
-              java.time.temporal.TemporalAdjusters.nextOrSame(DayOfWeek.SUNDAY));
-          List<Event> weeklyOccurrences = lastAdded.getOccurrencesBetween(startOfWeek, endOfWeek);
-          System.out.println("[DEBUG-RECURRING] Generated " + weeklyOccurrences.size()
-              + " occurrences for current week");
-
-          LocalDate firstOfMonth = today.withDayOfMonth(1);
-          LocalDate lastOfMonth = today.withDayOfMonth(today.lengthOfMonth());
-          List<Event> monthlyOccurrences = lastAdded.getOccurrencesBetween(firstOfMonth,
-              lastOfMonth);
-          System.out.println("[DEBUG-RECURRING] Generated " + monthlyOccurrences.size()
-              + " occurrences for current month");
-
-=======
           // Get and log occurrences for different time periods
           LocalDate today = LocalDate.now();
 
@@ -1112,23 +771,15 @@
                   + " occurrences for current month");
 
           // Log first 5 occurrences with detailed info
->>>>>>> 0f55a2cc
           System.out.println("[DEBUG-RECURRING] Sample occurrences:");
           List<Event> allOccurrences = lastAdded.getAllOccurrences();
           int occurrencesToShow = Math.min(5, allOccurrences.size());
           for (int i = 0; i < occurrencesToShow; i++) {
             Event occurrence = allOccurrences.get(i);
-<<<<<<< HEAD
-            System.out.println(
-                "[DEBUG-RECURRING] #" + (i + 1) + ": " + occurrence.getStartDateTime().toLocalDate()
-                    + " (" + occurrence.getStartDateTime().getDayOfWeek() + ") with ID: "
-                    + occurrence.getId());
-=======
             System.out.println("[DEBUG-RECURRING] #" + (i + 1) + ": "
                     + occurrence.getStartDateTime().toLocalDate()
                     + " (" + occurrence.getStartDateTime().getDayOfWeek()
                     + ") with ID: " + occurrence.getId());
->>>>>>> 0f55a2cc
           }
           System.out.println("*************************************************************");
         }
@@ -1136,17 +787,9 @@
         view.getCalendarPanel().updateRecurringEvents(recurringEvents);
 
         updateEvents(eventDate);
-<<<<<<< HEAD
-
-        view.refreshView();
-
-        setSelectedDate(eventDate);
-
-=======
 
         view.refreshView();
         setSelectedDate(eventDate);
->>>>>>> 0f55a2cc
         view.getEventPanel().clearForm();
       }
     } catch (Exception e) {
@@ -1164,8 +807,9 @@
   public void onEventUpdated(EventFormData formData) {
     try {
       System.out.println("[DEBUG] Updating event: " + formData.getSubject());
-      System.out.println("[DEBUG] Updated details: Subject=" + formData.getSubject() + ", Location="
-          + formData.getLocation() + ", AllDay=" + formData.isAllDay());
+      System.out.println("[DEBUG] Updated details: Subject=" + formData.getSubject() +
+              ", Location=" + formData.getLocation() +
+              ", AllDay=" + formData.isAllDay());
       if (currentCalendar == null) {
         view.displayError("Please select a calendar first");
         return;
@@ -1186,13 +830,8 @@
       LocalDateTime endDateTime;
 
       if (isAllDay) {
-<<<<<<< HEAD
-        LocalDate eventDate = formData.getSelectedDate().toInstant().atZone(ZoneId.systemDefault())
-            .toLocalDate();
-=======
         LocalDate eventDate = formData.getSelectedDate().toInstant()
                 .atZone(ZoneId.systemDefault()).toLocalDate();
->>>>>>> 0f55a2cc
         startDateTime = eventDate.atStartOfDay();
         endDateTime = eventDate.atTime(23, 59, 59);
       } else {
@@ -1203,11 +842,7 @@
         System.out.println("[DEBUG] GUIController.onEventUpdated - Raw end time: " + endDate);
 
         LocalDate selectedDate = formData.getSelectedDate().toInstant()
-<<<<<<< HEAD
-            .atZone(ZoneId.systemDefault()).toLocalDate();
-=======
                 .atZone(ZoneId.systemDefault()).toLocalDate();
->>>>>>> 0f55a2cc
 
         Calendar startCal = Calendar.getInstance();
         startCal.setTime(startDate);
@@ -1222,17 +857,6 @@
         startDateTime = selectedDate.atTime(startHour, startMinute);
         endDateTime = selectedDate.atTime(endHour, endMinute);
 
-<<<<<<< HEAD
-        System.out.println(
-            "[DEBUG] GUIController.onEventUpdated - Parsed start time: " + startDateTime);
-        System.out.println(
-            "[DEBUG] GUIController.onEventUpdated - Parsed end time: " + endDateTime);
-
-        if (endDateTime.isBefore(startDateTime) || endDateTime.equals(startDateTime)) {
-          System.out.println(
-              "[ERROR] GUIController.onEventUpdated - End time validation failed: " + "Start="
-                  + startDateTime + ", End=" + endDateTime);
-=======
         System.out.println("[DEBUG] GUIController.onEventUpdated - Parsed start time: "
                 + startDateTime);
         System.out.println("[DEBUG] GUIController.onEventUpdated - Parsed end time: "
@@ -1241,16 +865,17 @@
         if (endDateTime.isBefore(startDateTime) || endDateTime.equals(startDateTime)) {
           System.out.println("[ERROR] GUIController.onEventUpdated - End time validation failed: " +
                   "Start=" + startDateTime + ", End=" + endDateTime);
->>>>>>> 0f55a2cc
           view.displayError("End date/time cannot be before or equal to start date/time");
           return;
         }
       }
 
+      // Convert times from local timezone to UTC for storage
       TimeZoneHandler timezoneHandler = new TimeZoneHandler();
       String systemTimezone = timezoneHandler.getSystemDefaultTimezone();
       String calendarTimezone = currentCalendar.getTimeZone().getID();
 
+      // Convert to UTC for storage
       LocalDateTime utcStartDateTime = timezoneHandler.convertToUTC(startDateTime, systemTimezone);
       LocalDateTime utcEndDateTime = timezoneHandler.convertToUTC(endDateTime, systemTimezone);
 
@@ -1261,24 +886,6 @@
       System.out.println("[DEBUG] Calendar timezone: " + calendarTimezone);
 
       try {
-<<<<<<< HEAD
-        Event updatedEvent = new Event(currentEvent.getId(), // Preserve the original event ID
-            subject, utcStartDateTime, utcEndDateTime, description, location,
-            currentEvent.isPublic());
-
-        System.out.println("[DEBUG] GUIController.onEventUpdated - Updating event with ID: "
-            + currentEvent.getId());
-        System.out.println(
-            "[DEBUG] GUIController.onEventUpdated - Event details before update: " + "Subject="
-                + currentEvent.getSubject() + ", Location=" + currentEvent.getLocation()
-                + ", Start=" + currentEvent.getStartDateTime() + ", End="
-                + currentEvent.getEndDateTime());
-        System.out.println(
-            "[DEBUG] GUIController.onEventUpdated - Event details after update: " + "Subject="
-                + updatedEvent.getSubject() + ", Location=" + updatedEvent.getLocation()
-                + ", Start=" + updatedEvent.getStartDateTime() + ", End="
-                + updatedEvent.getEndDateTime());
-=======
         Event updatedEvent = new Event(
                 currentEvent.getId(),
                 subject,
@@ -1302,38 +909,23 @@
                 + ", Location=" + updatedEvent.getLocation()
                 + ", Start=" + updatedEvent.getStartDateTime()
                 + ", End=" + updatedEvent.getEndDateTime());
->>>>>>> 0f55a2cc
 
         boolean success = currentCalendar.updateEvent(currentEvent.getId(), updatedEvent);
 
         if (success) {
           System.out.println("[DEBUG] GUIController.onEventUpdated - Update successful");
           view.displayMessage("Event updated successfully");
-<<<<<<< HEAD
-
           LocalDate selectedDate = startDateTime.toLocalDate();
           setSelectedDate(selectedDate);
-
-=======
-          LocalDate selectedDate = startDateTime.toLocalDate();
-          setSelectedDate(selectedDate);
->>>>>>> 0f55a2cc
           List<Event> updatedEvents = currentCalendar.getEventsOnDate(selectedDate);
           view.updateEvents(selectedDate, updatedEvents);
 
           Event refreshedEvent = null;
           for (Event event : updatedEvents) {
-<<<<<<< HEAD
-            System.out.println(
-                "[DEBUG] GUIController.onEventUpdated - Found event in list: " + "ID="
-                    + event.getId() + ", Subject=" + event.getSubject() + ", Location="
-                    + event.getLocation());
-=======
             System.out.println("[DEBUG] GUIController.onEventUpdated - Found event in list: " +
                     "ID=" + event.getId() +
                     ", Subject=" + event.getSubject() +
                     ", Location=" + event.getLocation());
->>>>>>> 0f55a2cc
             if (event.getId().equals(updatedEvent.getId())) {
               refreshedEvent = event;
               break;
@@ -1342,17 +934,6 @@
 
           if (refreshedEvent != null) {
             System.out.println("[DEBUG] GUIController.onEventUpdated - Displaying updated event: "
-<<<<<<< HEAD
-                + refreshedEvent.getSubject());
-            view.showEventDetails(refreshedEvent);
-          } else {
-            System.out.println(
-                "[DEBUG] GUIController.onEventUpdated - "
-                    + "Updated event not found in list, using original");
-            view.showEventDetails(updatedEvent);
-          }
-
-=======
                     + refreshedEvent.getSubject());
             view.showEventDetails(refreshedEvent);
           } else {
@@ -1362,7 +943,6 @@
           }
 
           // Refresh all views
->>>>>>> 0f55a2cc
           view.refreshCalendarView();
           view.refreshEventView();
           view.refreshView();
@@ -1391,15 +971,9 @@
    * @return true if the copy was successful, false otherwise
    */
   public boolean copyEvent(Event event, String targetCalendarName,
-<<<<<<< HEAD
-      LocalDateTime targetStartDateTime, LocalDateTime targetEndDateTime) {
-    System.out.println(
-        "[DEBUG] Copying event: " + event.getSubject() + " to calendar: " + targetCalendarName);
-=======
                            LocalDateTime targetStartDateTime, LocalDateTime targetEndDateTime) {
     System.out.println("[DEBUG] Copying event: " + event.getSubject()
             + " to calendar: " + targetCalendarName);
->>>>>>> 0f55a2cc
 
     if (currentCalendar == null) {
       view.displayError("Please select a calendar first");
@@ -1407,6 +981,7 @@
     }
 
     try {
+      // Find the target calendar by name
       ICalendar targetCalendar = null;
       try {
         targetCalendar = calendarManager.getCalendar(targetCalendarName);
@@ -1422,11 +997,6 @@
 
       System.out.println("[DEBUG] Copying event directly to target calendar");
 
-<<<<<<< HEAD
-      Event copiedEvent = new Event(event.getSubject(), // Keep the original subject
-          targetStartDateTime, targetEndDateTime, event.getDescription(), event.getLocation(),
-          event.isPublic());
-=======
       Event copiedEvent = new Event(
               event.getSubject(), // Keep the original subject
               targetStartDateTime,
@@ -1435,7 +1005,6 @@
               event.getLocation(),
               event.isPublic()
       );
->>>>>>> 0f55a2cc
 
       try {
         targetCalendar.addEvent(copiedEvent, true);
@@ -1484,10 +1053,6 @@
       eventDetails.append("Public: ").append(event.isPublic() ? "Yes" : "No").append("\n");
 
       view.displayMessage("Printing event:\n" + eventDetails.toString());
-<<<<<<< HEAD
-
-=======
->>>>>>> 0f55a2cc
     } catch (Exception e) {
       view.showErrorMessage("Error printing event: " + e.getMessage());
     }
@@ -1550,14 +1115,8 @@
       args.add("-a");
     }
 
-<<<<<<< HEAD
-    // Add recurring event options if needed
-    if (formData.isRecurring() && formData.getWeekdays() != null && !formData.getWeekdays()
-        .isEmpty()) {
-=======
     if (formData.isRecurring() && formData.getWeekdays() != null
             && !formData.getWeekdays().isEmpty()) {
->>>>>>> 0f55a2cc
       args.add("-r");
 
       StringBuilder weekdaysStr = new StringBuilder();
@@ -1613,25 +1172,6 @@
       boolean updated = true;
       if (endDateTime != null) {
         String endTimeStr = endDateTime.toLocalTime().toString();
-<<<<<<< HEAD
-        updated = currentCalendar.editSingleEvent(subject, startDateTime, "endTime", endTimeStr)
-            && updated;
-      }
-
-      if (description != null) {
-        updated =
-            currentCalendar.editSingleEvent(subject, startDateTime, "description", description)
-                && updated;
-      }
-
-      if (location != null) {
-        updated = currentCalendar.editSingleEvent(subject, startDateTime, "location", location)
-            && updated;
-      }
-
-      updated = currentCalendar.editSingleEvent(subject, startDateTime, "isPublic",
-          String.valueOf(isPublic)) && updated;
-=======
         updated = currentCalendar.editSingleEvent(subject, startDateTime,
                 "endTime", endTimeStr) && updated;
       }
@@ -1648,7 +1188,6 @@
 
       updated = currentCalendar.editSingleEvent(subject, startDateTime,
               "isPublic", String.valueOf(isPublic)) && updated;
->>>>>>> 0f55a2cc
 
       if (updated) {
         view.showInfoMessage("Event updated successfully: " + event.getSubject());
@@ -1667,21 +1206,9 @@
     }
   }
 
-  /**
-   * Function to execute incoming commands according to the args.
-   *
-   * @param command cmd to execute
-   * @param args    arguments related to the commands
-   */
-
   public String executeCommand(String command, String[] args) {
-<<<<<<< HEAD
-    System.out.println(
-        "[DEBUG] Executing command: " + command + " with args: " + String.join(", ", args));
-=======
     System.out.println("[DEBUG] Executing command: " + command
             + " with args: " + String.join(", ", args));
->>>>>>> 0f55a2cc
     if (currentCalendar == null) {
       System.out.println("[DEBUG] No calendar selected!");
       return "Error: No calendar selected";
@@ -1796,23 +1323,11 @@
               boolean added;
 
               if (isRecurring && !repeatDays.isEmpty()) {
-<<<<<<< HEAD
-                // Create a recurring event
-                System.out.println(
-                    "[DEBUG] Creating recurring event with repeat days: " + repeatDays);
-=======
                 System.out.println("[DEBUG] Creating recurring event with repeat days: "
                         + repeatDays);
->>>>>>> 0f55a2cc
 
                 UUID recurringSeriesId = UUID.randomUUID();
 
-<<<<<<< HEAD
-                RecurringEvent.Builder builder = new RecurringEvent.Builder(subject, startDateTime,
-                    endDateTime, repeatDays).description(description).location(location)
-                    .isPublic(!isPrivate)
-                    .recurringId(recurringSeriesId); // Use the same recurring ID for all instances
-=======
                 RecurringEvent.Builder builder = new RecurringEvent.Builder(
                         subject,
                         startDateTime,
@@ -1823,36 +1338,20 @@
                         .location(location)
                         .isPublic(!isPrivate)
                         .recurringId(recurringSeriesId);
->>>>>>> 0f55a2cc
 
                 if (untilDate != null) {
                   builder = builder.endDate(untilDate);
                   System.out.println("[DEBUG] Recurring event will repeat until: " + untilDate);
                 } else if (occurrences > 0) {
                   builder = builder.occurrences(occurrences);
-<<<<<<< HEAD
-                  System.out.println(
-                      "[DEBUG] Recurring event will have " + occurrences + " occurrences");
-=======
                   System.out.println("[DEBUG] Recurring event will have "
                           + occurrences + " occurrences");
->>>>>>> 0f55a2cc
                 } else {
                   builder = builder.occurrences(10);
                   System.out.println("[DEBUG] Defaulting to 10 occurrences for recurring event");
                 }
 
                 RecurringEvent builtEvent = builder.build();
-<<<<<<< HEAD
-                System.out.println(
-                    "[DEBUG] Adding recurring event to calendar: " + builtEvent.getSubject());
-                added = currentCalendar.addRecurringEvent(builtEvent, false);
-                System.out.println("[DEBUG] Recurring event added: " + added);
-              } else {
-                // Create a normal event
-                Event event = new Event(subject, startDateTime, endDateTime, description, location,
-                    !isPrivate // isPublic is the opposite of isPrivate
-=======
                 System.out.println("[DEBUG] Adding recurring event to calendar: "
                         + builtEvent.getSubject());
                 added = currentCalendar.addRecurringEvent(builtEvent, false);
@@ -1865,12 +1364,13 @@
                         description,
                         location,
                         !isPrivate
->>>>>>> 0f55a2cc
                 );
 
                 System.out.println("[DEBUG] Adding event to calendar: Event{subject='" + subject
-                    + "', startDateTime=" + startDateTime + ", endDateTime=" + endDateTime
-                    + ", isAllDay=false" + ", location='" + location + "'}");
+                        + "', startDateTime=" + startDateTime
+                        + ", endDateTime=" + endDateTime
+                        + ", isAllDay=false"
+                        + ", location='" + location + "'}");
                 added = currentCalendar.addEvent(event, false);
                 System.out.println("[DEBUG] Event added: " + added);
               }
@@ -1881,13 +1381,8 @@
                 view.refreshCalendarView();
                 setSelectedDate(newEventDate);
 
-<<<<<<< HEAD
-                String locationMsg =
-                    location != null && !location.isEmpty() ? " at " + location : " at no location";
-=======
                 String locationMsg = location != null && !location.isEmpty() ? " at "
                         + location : " at no location";
->>>>>>> 0f55a2cc
                 view.displayMessage("Event \"" + subject + "\" created successfully" + locationMsg);
                 return "Event created successfully";
               } else {
@@ -1906,14 +1401,6 @@
               return "Error: Invalid event details format";
             }
 
-<<<<<<< HEAD
-            Event event = new Event(eventDetails[0], // subject
-                LocalDateTime.parse(eventDetails[1]), // startDateTime
-                LocalDateTime.parse(eventDetails[2]), // endDateTime
-                eventDetails.length > 4 ? eventDetails[4] : "", // description
-                eventDetails[3], // location
-                true // isPublic
-=======
             Event event = new Event(
                     eventDetails[0],
                     LocalDateTime.parse(eventDetails[1]),
@@ -1921,7 +1408,6 @@
                     eventDetails.length > 4 ? eventDetails[4] : "",
                     eventDetails[3],
                     true
->>>>>>> 0f55a2cc
             );
             System.out.println("[DEBUG] Adding event to calendar: " + event);
             boolean added = currentCalendar.addEvent(event, false);
@@ -1944,22 +1430,6 @@
               return "Error: Invalid recurring event details format";
             }
 
-<<<<<<< HEAD
-            Set<DayOfWeek> weekdays = Arrays.stream(
-                    eventDetails[5].replaceAll("[\\[\\]]", "").split(", ")).map(DayOfWeek::valueOf)
-                .collect(Collectors.toSet());
-
-            RecurringEvent recurringEvent = new RecurringEvent.Builder(eventDetails[0], // subject
-                LocalDateTime.parse(eventDetails[1]), // startDateTime
-                LocalDateTime.parse(eventDetails[2]), // endDateTime
-                weekdays // repeatDays
-            ).description("") // description
-                .location(eventDetails[3]) // location
-                .isPublic(true) // isPublic
-                .occurrences(Integer.parseInt(eventDetails[4])) // occurrences
-                .endDate(LocalDate.parse(eventDetails[6])) // untilDate
-                .build();
-=======
             Set<DayOfWeek> weekdays = Arrays.stream(eventDetails[5]
                             .replaceAll("[\\[\\]]", "").split(", "))
                     .map(DayOfWeek::valueOf)
@@ -1977,7 +1447,6 @@
                     .occurrences(Integer.parseInt(eventDetails[4])) // occurrences
                     .endDate(LocalDate.parse(eventDetails[6])) // untilDate
                     .build();
->>>>>>> 0f55a2cc
             System.out.println("[DEBUG] Adding recurring event to calendar: " + recurringEvent);
             boolean added = currentCalendar.addRecurringEvent(recurringEvent, false);
             System.out.println("[DEBUG] Recurring event added: " + added);
@@ -2007,12 +1476,13 @@
               return "Error: Invalid event details format";
             }
 
-            Event event = new Event(eventDetails[0], // subject
-                LocalDateTime.parse(eventDetails[1]), // startDateTime
-                LocalDateTime.parse(eventDetails[2]), // endDateTime
-                eventDetails.length > 4 ? eventDetails[4] : "", // description
-                eventDetails[3], // location
-                true // isPublic
+            Event event = new Event(
+                    eventDetails[0], // subject
+                    LocalDateTime.parse(eventDetails[1]), // startDateTime
+                    LocalDateTime.parse(eventDetails[2]), // endDateTime
+                    eventDetails.length > 4 ? eventDetails[4] : "", // description
+                    eventDetails[3], // location
+                    true // isPublic
             );
             System.out.println("[DEBUG] Updating event in calendar: " + event);
             boolean updated = currentCalendar.addEvent(event, false);
@@ -2035,22 +1505,6 @@
               return "Error: Invalid recurring event details format";
             }
 
-<<<<<<< HEAD
-            Set<DayOfWeek> weekdays = Arrays.stream(
-                    eventDetails[5].replaceAll("[\\[\\]]", "").split(", ")).map(DayOfWeek::valueOf)
-                .collect(Collectors.toSet());
-
-            RecurringEvent recurringEvent = new RecurringEvent.Builder(eventDetails[0], // subject
-                LocalDateTime.parse(eventDetails[1]), // startDateTime
-                LocalDateTime.parse(eventDetails[2]), // endDateTime
-                weekdays // repeatDays
-            ).description("") // description
-                .location(eventDetails[3]) // location
-                .isPublic(true) // isPublic
-                .occurrences(Integer.parseInt(eventDetails[4])) // occurrences
-                .endDate(LocalDate.parse(eventDetails[6])) // untilDate
-                .build();
-=======
             Set<DayOfWeek> weekdays = Arrays.stream(eventDetails[5]
                             .replaceAll("[\\[\\]]", "").split(", "))
                     .map(DayOfWeek::valueOf)
@@ -2068,7 +1522,6 @@
                     .occurrences(Integer.parseInt(eventDetails[4])) // occurrences
                     .endDate(LocalDate.parse(eventDetails[6])) // untilDate
                     .build();
->>>>>>> 0f55a2cc
             System.out.println("[DEBUG] Updating recurring event in calendar: " + recurringEvent);
             boolean updated = currentCalendar.addRecurringEvent(recurringEvent, false);
             System.out.println("[DEBUG] Recurring event updated: " + updated);
