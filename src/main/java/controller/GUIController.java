--- conflicted
+++ resolved
@@ -24,18 +24,18 @@
 import java.util.UUID;
 import java.util.stream.Collectors;
 
+import javax.swing.JFrame;
 
 import controller.command.event.ExportCalendarCommand;
 import controller.command.event.ImportCalendarCommand;
-import javax.swing.JFrame;
 import model.calendar.CalendarManager;
 import model.calendar.ICalendar;
 import model.event.Event;
 import model.event.RecurringEvent;
-import model.exceptions.CalendarExceptions.CalendarNotFoundException;
-import model.exceptions.CalendarExceptions.ConflictingEventException;
-import model.exceptions.CalendarExceptions.EventNotFoundException;
-import model.exceptions.CalendarExceptions.InvalidEventException;
+import model.exceptions.CalendarNotFoundException;
+import model.exceptions.ConflictingEventException;
+import model.exceptions.EventNotFoundException;
+import model.exceptions.InvalidEventException;
 import utilities.CalendarNameValidator;
 import utilities.TimeZoneHandler;
 import view.ButtonStyler;
@@ -71,36 +71,10 @@
  */
 public class GUIController {
 
-<<<<<<< HEAD
-  /**
-   * The calendar manager responsible for managing multiple calendars.
-   */
-  private final CalendarManager calendarManager;
-
-  /**
-   * The view interface for updating the GUI.
-   */
-  private final CalendarViewFeatures view;
-
-  /**
-   * Handler for timezone conversions and management.
-   */
-  private final TimeZoneHandler timezoneHandler;
-
-  /**
-   * The currently active calendar.
-   */
-  private ICalendar currentCalendar;
-
-  /**
-   * The selected calendar for operations.
-   */
-=======
   private final CalendarManager calendarManager;
   private final CalendarViewFeatures view;
   private final TimeZoneHandler timezoneHandler;
   private ICalendar currentCalendar;
->>>>>>> b0f86b6e
   private ICalendar selectedCalendar;
 
   /**
@@ -243,9 +217,7 @@
 
               view.getCalendarPanel().updateCalendarName(calendarName);
 
-<<<<<<< HEAD
-              view.getCalendarPanel().clearEvents();
-
+              // Update the calendar view without clearing events first
               view.updateCalendarView(calendar);
               view.setSelectedCalendar(calendarName);
 
@@ -265,34 +237,12 @@
 
               List<Event> eventsOnDate = currentCalendar.getEventsOnDate(currentDate);
               view.updateEventList(eventsOnDate);
-=======
-              // Update the calendar view without clearing events first
-              view.updateCalendarView(calendar);
-              view.setSelectedCalendar(calendarName);
-
-              LocalDate currentDate = view.getCalendarPanel().getSelectedDate();
-              YearMonth currentMonth = YearMonth.from(currentDate);
-              System.out.println("[DEBUG] Getting events for current month: " + currentMonth);
-
-              List<Event> allEvents = currentCalendar.getAllEvents();
-              List<RecurringEvent> recurringEvents = currentCalendar.getAllRecurringEvents();
-              System.out.println("[DEBUG] Found " + allEvents.size()
-                  + " total events in calendar");
-              System.out.println("[DEBUG] Calendar has " + recurringEvents.size()
-                  + " recurring events in total");
-
-              view.getCalendarPanel().updateEvents(allEvents);
-              view.getCalendarPanel().updateRecurringEvents(recurringEvents);
-
-              List<Event> eventsOnDate = currentCalendar.getEventsOnDate(currentDate);
-              view.updateEventList(eventsOnDate);
 
               // Explicitly update the event list results panel with events for the current date
               view.updateEventListResultsPanel(currentDate, currentDate, eventsOnDate);
               System.out.println(
                   "[DEBUG] onCalendarSelected: Updated event list results panel with " +
                       eventsOnDate.size() + " events for date " + currentDate);
->>>>>>> b0f86b6e
 
               view.displayMessage("Selected calendar: " + calendarName);
 
@@ -335,27 +285,6 @@
               view.showErrorMessage("Could not create calendar: " + ex.getMessage());
             }
           }
-<<<<<<< HEAD
-
-          @Override
-          public void onCalendarEdited(String oldName, String newName, String newTimezone) {
-            try {
-              System.out.println("[DEBUG] Editing calendar name from '"
-                  + oldName + "' to '" + newName + "'");
-
-              // Only update the name if it changed
-              if (!oldName.equals(newName)) {
-                calendarManager.editCalendarName(oldName, newName);
-                System.out.println("[DEBUG] Calendar name updated from '"
-                    + oldName + "' to '" + newName + "'");
-              } else {
-                System.out.println("[DEBUG] Calendar name unchanged, skipping update");
-              }
-
-              // Update the selected calendar and display
-              selectedCalendar = calendarManager.getCalendar(newName);
-              currentCalendar = selectedCalendar; // Also update current calendar
-=======
 
           @Override
           public void onCalendarEdited(String oldName, String newName, String newTimezone) {
@@ -480,7 +409,6 @@
                   selectedCalendar.getEventsInRange(firstDayOfYear, lastDayOfYear);
               System.out.println("[DEBUG] After restoration: " + eventsAfterRestoration.size() +
                   " events (restored " + restoredCount + " events)");
->>>>>>> b0f86b6e
 
               // Update the UI
               view.setSelectedCalendar(newName);
@@ -490,13 +418,6 @@
               view.updateCalendarList(new ArrayList<>(calendarManager
                   .getCalendarRegistry().getCalendarNames()));
 
-<<<<<<< HEAD
-              // Update the calendar display
-              updateCalendarDisplay();
-              view.refreshView(); // Force complete UI refresh
-
-              view.displayMessage("Calendar name updated successfully");
-=======
               LocalDate selectedDate = view.getCalendarPanel().getSelectedDate();
               if (selectedDate == null) {
                 selectedDate = LocalDate.now();
@@ -713,7 +634,6 @@
               }
 
               view.displayMessage(successMessage);
->>>>>>> b0f86b6e
             } catch (Exception e) {
               System.err.println("[ERROR] Failed to update calendar: " + e.getMessage());
               e.printStackTrace();
@@ -932,15 +852,6 @@
                       + "Please create a calendar first.");
                   return;
                 }
-<<<<<<< HEAD
-
-                ImportCalendarCommand importCommand = new ImportCalendarCommand(
-                    currentCalendar, exportImportViewModel, view);
-
-                String result = importCommand.importFromFile(file);
-
-                if (!result.startsWith("Successfully")) {
-=======
 
                 ImportCalendarCommand importCommand = new ImportCalendarCommand(
                     currentCalendar, exportImportViewModel, view);
@@ -981,7 +892,6 @@
 
                   view.refreshView();
                 } else {
->>>>>>> b0f86b6e
                   view.showErrorMessage(result);
                 }
               } catch (Exception e) {
@@ -2191,13 +2101,6 @@
     updateStatus(date);
   }
 
-<<<<<<< HEAD
-  /**
-   * Updates the calendar display with current information. Refreshes the view to reflect any
-   * changes in the selected calendar.
-   */
-=======
->>>>>>> b0f86b6e
   private void updateCalendarDisplay() {
     if (selectedCalendar != null) {
       try {
