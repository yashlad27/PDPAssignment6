--- conflicted
+++ resolved
@@ -3,15 +3,8 @@
 import controller.GUIController;
 import controller.ICommandFactory;
 import javax.swing.SwingUtilities;
-<<<<<<< HEAD
-import model.calendar.Calendar;
-import model.calendar.CalendarManager;
-import model.calendar.ICalendar;
-import model.exceptions.CalendarExceptions.CalendarNotFoundException;
-=======
 import model.calendar.CalendarManager;
 import model.exceptions.CalendarNotFoundException;
->>>>>>> b0f86b6e
 import model.factory.CalendarFactory;
 import utilities.TimeZoneHandler;
 import view.CalendarViewFeatures;
@@ -38,38 +31,11 @@
  * </ul>
  */
 public class CalendarApp {
-<<<<<<< HEAD
-
-  /**
-   * Manages multiple calendars and their operations.
-   */
-  private static CalendarManager calendarManager;
-
-  /**
-   * View interface for displaying calendar information.
-   */
-  private static ICalendarView view;
-
-  /**
-   * Controller for handling user interactions and business logic.
-   */
-  private static CalendarController controller;
-
-  /**
-   * Current operating mode of the application (gui, text, or headless).
-   */
-  private static String currentMode = "gui";
-
-  /**
-   * Command line arguments passed to the application.
-   */
-=======
 
   private static CalendarManager calendarManager;
   private static ICalendarView view;
   private static CalendarController controller;
   private static String currentMode = "gui";
->>>>>>> b0f86b6e
   private static String[] commandLineArgs;
 
   /**
