package viewmodel;

import java.time.LocalDate;
import java.time.LocalDateTime;
import java.time.format.DateTimeFormatter;
import java.util.ArrayList;
import java.util.HashMap;
import java.util.HashSet;
import java.util.List;
import java.util.Map;
import java.util.Set;
import java.util.UUID;

import controller.CalendarController;
import controller.command.edit.strategy.ConsolidatedEventEditor;
import model.event.Event;
import model.event.RecurringEvent;

/**
 * ViewModel for managing event-related operations and state. This class handles the business logic
 * for event operations and maintains the state that will be displayed in the view.
 */
public class EventViewModel implements IViewModel {

  private final CalendarController controller;
  private Event selectedEvent;
  private RecurringEvent selectedRecurringEvent;
  private final List<EventViewModelListener> listeners;
  private Map<LocalDate, List<Event>> eventsByDate = new HashMap<>();
  private static final DateTimeFormatter TIME_FORMATTER = DateTimeFormatter.ofPattern("HH:mm");

  /**
   * Interface for listeners that want to be notified of changes in the EventViewModel.
   */
  public interface EventViewModelListener {

    void onEventSelected(Event event);

    void onRecurringEventSelected(RecurringEvent event);

    void onEventCreated(Event event);

    void onRecurringEventCreated(RecurringEvent event);

    void onEventUpdated(Event event);

    void onRecurringEventUpdated(RecurringEvent event);

    void onEventsUpdated(List<Event> events);

    void onError(String error);
  }

  /**
   * Constructs a new EventViewModel.
   *
   * @param controller the calendar controller
   */
  public EventViewModel(CalendarController controller) {
    this.controller = controller;
    this.listeners = new ArrayList<>();
  }

  @Override
  public void initialize() {
    // Initialize with default state if needed
  }

  @Override
  public void dispose() {
    listeners.clear();
  }

  @Override
  public void refresh() {
    // Refresh the event state if needed
    try {
      if (controller.getCurrentCalendar() != null) {
        updateEvents(controller.getCurrentCalendar().getAllEvents());
      }
    } catch (Exception e) {
      notifyError("Error refreshing events: " + e.getMessage());
    }
  }

  /**
   * Creates a new event.
   *
   * @param subject       the event subject
   * @param startDateTime the start date and time
   * @param endDateTime   the end date and time
   * @param location      the event location
   * @param description   the event description
   */
  public void createEvent(String subject, LocalDateTime startDateTime, LocalDateTime endDateTime,
      String location, String description) {
    try {
      UUID eventId = UUID.randomUUID();
      ConsolidatedEventEditor editor = ConsolidatedEventEditor.createSingleEventEditor(eventId,
          subject, "subject", subject);
      editor.executeEdit(controller.getCurrentCalendar());

      Event event = new Event(subject, startDateTime, endDateTime, description, location, true);
      notifyEventCreated(event);
    } catch (Exception e) {
      notifyError("Failed to create event: " + e.getMessage());
    }
  }

  /**
   * Updates the selected event.
   *
   * @param subject       the new subject
   * @param startDateTime the new start date and time
   * @param endDateTime   the new end date and time
   * @param location      the new location
   * @param description   the new description
   */
  public void updateEvent(String subject, LocalDateTime startDateTime, LocalDateTime endDateTime,
      String location, String description) {
    if (selectedEvent != null) {
      try {
        ConsolidatedEventEditor editor = ConsolidatedEventEditor.createSingleEventEditor(
            selectedEvent.getId(), selectedEvent.getSubject(), "subject", subject);
        editor.executeEdit(controller.getCurrentCalendar());

<<<<<<< HEAD
        editor = ConsolidatedEventEditor.createSingleEventEditor(selectedEvent.getId(),
            selectedEvent.getSubject(), "start", startDateTime.toString());
        editor.executeEdit(controller.getCurrentCalendar());

        editor = ConsolidatedEventEditor.createSingleEventEditor(selectedEvent.getId(),
            selectedEvent.getSubject(), "end", endDateTime.toString());
=======
        editor = ConsolidatedEventEditor.createSingleEventEditor(
                selectedEvent.getId(), selectedEvent.getSubject(), "start",
                startDateTime.toString());
        editor.executeEdit(controller.getCurrentCalendar());

        editor = ConsolidatedEventEditor.createSingleEventEditor(
                selectedEvent.getId(), selectedEvent.getSubject(), "end",
                endDateTime.toString());
>>>>>>> 0f55a2cc
        editor.executeEdit(controller.getCurrentCalendar());

        editor = ConsolidatedEventEditor.createSingleEventEditor(selectedEvent.getId(),
            selectedEvent.getSubject(), "location", location);
        editor.executeEdit(controller.getCurrentCalendar());

<<<<<<< HEAD
        editor = ConsolidatedEventEditor.createSingleEventEditor(selectedEvent.getId(),
            selectedEvent.getSubject(), "description", description);
=======
        editor = ConsolidatedEventEditor.createSingleEventEditor(
                selectedEvent.getId(), selectedEvent.getSubject(), "description",
                description);
>>>>>>> 0f55a2cc
        editor.executeEdit(controller.getCurrentCalendar());

        notifyEventUpdated(selectedEvent);
      } catch (Exception e) {
        notifyError("Failed to update event: " + e.getMessage());
      }
    }
  }

  private void notifyEventCreated(Event event) {
    for (EventViewModelListener listener : listeners) {
      listener.onEventCreated(event);
    }
  }

  private void notifyEventUpdated(Event event) {
    for (EventViewModelListener listener : listeners) {
      listener.onEventUpdated(event);
    }
  }

  private void notifyEventsUpdated(List<Event> events) {
    for (EventViewModelListener listener : listeners) {
      listener.onEventsUpdated(events);
    }
  }

  /**
   * Notifies listeners of an error.
   *
   * @param error the error message
   */
  public void notifyError(String error) {
    for (EventViewModelListener listener : listeners) {
      listener.onError(error);
    }
  }

  /**
   * Adds a listener to be notified of events.
   *
   * @param listener the listener to add
   */
  public void addListener(EventViewModelListener listener) {
    listeners.add(listener);
  }

  /**
   * Updates the event collection with a new set of events. Moved from GUICalendarPanel to follow
   * the MVVM pattern.
   *
   * @param events the events to update with
   */
  public void updateEvents(List<Event> events) {
    // Track which dates are being updated in this operation
    Set<LocalDate> datesToUpdate = new HashSet<>();
    for (Event event : events) {
      LocalDate eventDate = event.getStartDateTime().toLocalDate();
      datesToUpdate.add(eventDate);
    }

    // Clear events only for dates that we're updating
    if (!eventsByDate.isEmpty()) {
      for (LocalDate date : datesToUpdate) {
        eventsByDate.put(date, new ArrayList<>());
      }
    } else {
      eventsByDate.clear();
    }

    // Add each event to its corresponding date in the map
    for (Event event : events) {
      // Ensure we're using the correct date from the event
      LocalDate eventDate = event.getStartDateTime().toLocalDate();

      // Get or create the list for this date
      List<Event> dateEvents = eventsByDate.computeIfAbsent(eventDate, k -> new ArrayList<>());

      // Avoid duplicate events
      if (!containsEventWithSameId(dateEvents, event)) {
        dateEvents.add(event);
      }
    }

    // Notify listeners about the update
    notifyEventsUpdated(events);
  }

  /**
<<<<<<< HEAD
   * Checks if the list of events contains an event with the same ID or the same subject on the same
   * day. Moved from GUICalendarPanel to follow business logic separation.
=======
   * Checks if the list of events contains an event with the same ID or
   * the same subject on the same day.
   * Moved from GUICalendarPanel to follow business logic separation.
>>>>>>> 0f55a2cc
   *
   * @param events the list of events to check
   * @param event  the event to check for
   * @return true if the event already exists in the list
   */
  public boolean containsEventWithSameId(List<Event> events, Event event) {
    if (events == null || event == null) {
      return false;
    }

    for (Event e : events) {
      if (e.getId().equals(event.getId())) {
        return true;
      }
      if (e.getSubject().equals(event.getSubject()) && isSameDay(e.getStartDateTime(),
          event.getStartDateTime())) {
        return true;
      }
    }

    return false;
  }

  /**
   * Checks if two datetime values represent the same day.
   *
   * @param dt1 the first datetime
   * @param dt2 the second datetime
   * @return true if both datetimes fall on the same day
   */
  private boolean isSameDay(LocalDateTime dt1, LocalDateTime dt2) {
    return dt1.toLocalDate().equals(dt2.toLocalDate());
  }

  /**
   * Gets events for a specific date.
   *
   * @param date the date to get events for
   * @return the list of events for the date
   */
  public List<Event> getEventsForDate(LocalDate date) {
    return eventsByDate.getOrDefault(date, new ArrayList<>());
  }

  /**
   * Creates a formatted event panel for display. This method formats event details for display,
   * moved from GUICalendarPanel.
   *
   * @param event the event to create a panel for
   * @return the formatted event details as HTML
   */
  public String formatEventForDisplay(Event event) {
    if (event == null) {
      return "";
    }

    StringBuilder sb = new StringBuilder();
<<<<<<< HEAD
    sb.append(
        "<div style='margin-bottom: 10px; padding: 8px;"
            + " border-left: 4px solid #4a86e8; background-color: #f8f9fa;'>");

    // Title with time
    sb.append("<div style='font-weight: bold; color: #4a86e8;'>").append(event.getSubject())
        .append("</div>");
=======
    sb.append("<div style='margin-bottom: 10px; padding: 8px; border-left: " +
            "4px solid #4a86e8; background-color: #f8f9fa;'>");

    // Title with time
    sb.append("<div style='font-weight: bold; color: #4a86e8;'>")
            .append(event.getSubject()).append("</div>");
>>>>>>> 0f55a2cc

    // Time information
    sb.append("<div style='font-size: 0.9em; color: #555;'>");
    sb.append(event.getStartDateTime().format(TIME_FORMATTER)).append(" to ")
        .append(event.getEndDateTime().format(TIME_FORMATTER));
    sb.append("</div>");

    // Location if available
    if (event.getLocation() != null && !event.getLocation().isEmpty()) {
      sb.append("<div style='font-size: 0.9em; color: #666;'><i>Location:</i> ")
          .append(event.getLocation()).append("</div>");
    }

    // Description if available
    if (event.getDescription() != null && !event.getDescription().isEmpty()) {
<<<<<<< HEAD
      sb.append("<div style='font-size: 0.9em; color: #666; margin-top: 4px;'><i>Description:</i> ")
          .append(event.getDescription()).append("</div>");
=======
      sb.append("<div style='font-size: 0.9em; color: #666;" +
                      " margin-top: 4px;'><i>Description:</i> ")
              .append(event.getDescription())
              .append("</div>");
>>>>>>> 0f55a2cc
    }

    sb.append("</div>");
    return sb.toString();
  }

  /**
   * Creates a formatted HTML list of events for a date range.
   *
   * @param events    the events to format
   * @param startDate the start date of the range
   * @param endDate   the end date of the range
   * @return formatted HTML content
   */
  public String formatEventsListForRange(List<Event> events, LocalDate startDate,
      LocalDate endDate) {
    StringBuilder html = new StringBuilder();
    html.append("<html><body style='font-family: Arial, sans-serif;'>");

    if (events == null || events.isEmpty()) {
<<<<<<< HEAD
      html.append("<p>No events found between ").append(startDate).append(" and ").append(endDate)
          .append("</p>");
=======
      html.append("<p>No events found between ").append(startDate)
              .append(" and ").append(endDate).append("</p>");
>>>>>>> 0f55a2cc
      html.append("</body></html>");
      return html.toString();
    }

    // Group events by date
    Map<LocalDate, List<Event>> eventsByDate = new HashMap<>();
    for (Event event : events) {
      LocalDate eventDate = event.getStartDateTime().toLocalDate();
      eventsByDate.computeIfAbsent(eventDate, k -> new ArrayList<>()).add(event);
    }

    // Sort dates and create sections for each date
    List<LocalDate> sortedDates = new ArrayList<>(eventsByDate.keySet());
    sortedDates.sort(LocalDate::compareTo);

    for (LocalDate date : sortedDates) {
      html.append("<div style='margin-bottom: 15px;'>");
      html.append("<h3 style='color: #4a86e8; margin-bottom: 5px;'>").append(date).append("</h3>");

      List<Event> dateEvents = eventsByDate.get(date);
      for (Event event : dateEvents) {
        html.append(formatEventForDisplay(event));
      }

      html.append("</div>");
    }

    html.append("</body></html>");
    return html.toString();
  }
}<|MERGE_RESOLUTION|>--- conflicted
+++ resolved
@@ -17,11 +17,11 @@
 import model.event.RecurringEvent;
 
 /**
- * ViewModel for managing event-related operations and state. This class handles the business logic
- * for event operations and maintains the state that will be displayed in the view.
+ * ViewModel for managing event-related operations and state.
+ * This class handles the business logic for event operations and maintains the state
+ * that will be displayed in the view.
  */
 public class EventViewModel implements IViewModel {
-
   private final CalendarController controller;
   private Event selectedEvent;
   private RecurringEvent selectedRecurringEvent;
@@ -33,7 +33,6 @@
    * Interface for listeners that want to be notified of changes in the EventViewModel.
    */
   public interface EventViewModelListener {
-
     void onEventSelected(Event event);
 
     void onRecurringEventSelected(RecurringEvent event);
@@ -93,14 +92,15 @@
    * @param description   the event description
    */
   public void createEvent(String subject, LocalDateTime startDateTime, LocalDateTime endDateTime,
-      String location, String description) {
+                          String location, String description) {
     try {
       UUID eventId = UUID.randomUUID();
-      ConsolidatedEventEditor editor = ConsolidatedEventEditor.createSingleEventEditor(eventId,
-          subject, "subject", subject);
+      ConsolidatedEventEditor editor = ConsolidatedEventEditor.createSingleEventEditor(
+              eventId, subject, "subject", subject);
       editor.executeEdit(controller.getCurrentCalendar());
 
-      Event event = new Event(subject, startDateTime, endDateTime, description, location, true);
+      Event event = new Event(subject, startDateTime, endDateTime,
+              description, location, true);
       notifyEventCreated(event);
     } catch (Exception e) {
       notifyError("Failed to create event: " + e.getMessage());
@@ -117,21 +117,13 @@
    * @param description   the new description
    */
   public void updateEvent(String subject, LocalDateTime startDateTime, LocalDateTime endDateTime,
-      String location, String description) {
+                          String location, String description) {
     if (selectedEvent != null) {
       try {
         ConsolidatedEventEditor editor = ConsolidatedEventEditor.createSingleEventEditor(
-            selectedEvent.getId(), selectedEvent.getSubject(), "subject", subject);
-        editor.executeEdit(controller.getCurrentCalendar());
-
-<<<<<<< HEAD
-        editor = ConsolidatedEventEditor.createSingleEventEditor(selectedEvent.getId(),
-            selectedEvent.getSubject(), "start", startDateTime.toString());
-        editor.executeEdit(controller.getCurrentCalendar());
-
-        editor = ConsolidatedEventEditor.createSingleEventEditor(selectedEvent.getId(),
-            selectedEvent.getSubject(), "end", endDateTime.toString());
-=======
+                selectedEvent.getId(), selectedEvent.getSubject(), "subject", subject);
+        editor.executeEdit(controller.getCurrentCalendar());
+
         editor = ConsolidatedEventEditor.createSingleEventEditor(
                 selectedEvent.getId(), selectedEvent.getSubject(), "start",
                 startDateTime.toString());
@@ -140,21 +132,15 @@
         editor = ConsolidatedEventEditor.createSingleEventEditor(
                 selectedEvent.getId(), selectedEvent.getSubject(), "end",
                 endDateTime.toString());
->>>>>>> 0f55a2cc
-        editor.executeEdit(controller.getCurrentCalendar());
-
-        editor = ConsolidatedEventEditor.createSingleEventEditor(selectedEvent.getId(),
-            selectedEvent.getSubject(), "location", location);
-        editor.executeEdit(controller.getCurrentCalendar());
-
-<<<<<<< HEAD
-        editor = ConsolidatedEventEditor.createSingleEventEditor(selectedEvent.getId(),
-            selectedEvent.getSubject(), "description", description);
-=======
+        editor.executeEdit(controller.getCurrentCalendar());
+
+        editor = ConsolidatedEventEditor.createSingleEventEditor(
+                selectedEvent.getId(), selectedEvent.getSubject(), "location", location);
+        editor.executeEdit(controller.getCurrentCalendar());
+
         editor = ConsolidatedEventEditor.createSingleEventEditor(
                 selectedEvent.getId(), selectedEvent.getSubject(), "description",
                 description);
->>>>>>> 0f55a2cc
         editor.executeEdit(controller.getCurrentCalendar());
 
         notifyEventUpdated(selectedEvent);
@@ -203,8 +189,8 @@
   }
 
   /**
-   * Updates the event collection with a new set of events. Moved from GUICalendarPanel to follow
-   * the MVVM pattern.
+   * Updates the event collection with a new set of events.
+   * Moved from GUICalendarPanel to follow the MVVM pattern.
    *
    * @param events the events to update with
    */
@@ -244,14 +230,9 @@
   }
 
   /**
-<<<<<<< HEAD
-   * Checks if the list of events contains an event with the same ID or the same subject on the same
-   * day. Moved from GUICalendarPanel to follow business logic separation.
-=======
    * Checks if the list of events contains an event with the same ID or
    * the same subject on the same day.
    * Moved from GUICalendarPanel to follow business logic separation.
->>>>>>> 0f55a2cc
    *
    * @param events the list of events to check
    * @param event  the event to check for
@@ -266,8 +247,8 @@
       if (e.getId().equals(event.getId())) {
         return true;
       }
-      if (e.getSubject().equals(event.getSubject()) && isSameDay(e.getStartDateTime(),
-          event.getStartDateTime())) {
+      if (e.getSubject().equals(event.getSubject()) &&
+              isSameDay(e.getStartDateTime(), event.getStartDateTime())) {
         return true;
       }
     }
@@ -297,8 +278,8 @@
   }
 
   /**
-   * Creates a formatted event panel for display. This method formats event details for display,
-   * moved from GUICalendarPanel.
+   * Creates a formatted event panel for display.
+   * This method formats event details for display, moved from GUICalendarPanel.
    *
    * @param event the event to create a panel for
    * @return the formatted event details as HTML
@@ -309,46 +290,33 @@
     }
 
     StringBuilder sb = new StringBuilder();
-<<<<<<< HEAD
-    sb.append(
-        "<div style='margin-bottom: 10px; padding: 8px;"
-            + " border-left: 4px solid #4a86e8; background-color: #f8f9fa;'>");
-
-    // Title with time
-    sb.append("<div style='font-weight: bold; color: #4a86e8;'>").append(event.getSubject())
-        .append("</div>");
-=======
     sb.append("<div style='margin-bottom: 10px; padding: 8px; border-left: " +
             "4px solid #4a86e8; background-color: #f8f9fa;'>");
 
     // Title with time
     sb.append("<div style='font-weight: bold; color: #4a86e8;'>")
             .append(event.getSubject()).append("</div>");
->>>>>>> 0f55a2cc
 
     // Time information
     sb.append("<div style='font-size: 0.9em; color: #555;'>");
-    sb.append(event.getStartDateTime().format(TIME_FORMATTER)).append(" to ")
-        .append(event.getEndDateTime().format(TIME_FORMATTER));
+    sb.append(event.getStartDateTime().format(TIME_FORMATTER))
+            .append(" to ")
+            .append(event.getEndDateTime().format(TIME_FORMATTER));
     sb.append("</div>");
 
     // Location if available
     if (event.getLocation() != null && !event.getLocation().isEmpty()) {
       sb.append("<div style='font-size: 0.9em; color: #666;'><i>Location:</i> ")
-          .append(event.getLocation()).append("</div>");
+              .append(event.getLocation())
+              .append("</div>");
     }
 
     // Description if available
     if (event.getDescription() != null && !event.getDescription().isEmpty()) {
-<<<<<<< HEAD
-      sb.append("<div style='font-size: 0.9em; color: #666; margin-top: 4px;'><i>Description:</i> ")
-          .append(event.getDescription()).append("</div>");
-=======
       sb.append("<div style='font-size: 0.9em; color: #666;" +
                       " margin-top: 4px;'><i>Description:</i> ")
               .append(event.getDescription())
               .append("</div>");
->>>>>>> 0f55a2cc
     }
 
     sb.append("</div>");
@@ -363,19 +331,13 @@
    * @param endDate   the end date of the range
    * @return formatted HTML content
    */
-  public String formatEventsListForRange(List<Event> events, LocalDate startDate,
-      LocalDate endDate) {
+  public String formatEventsListForRange(List<Event> events, LocalDate startDate, LocalDate endDate) {
     StringBuilder html = new StringBuilder();
     html.append("<html><body style='font-family: Arial, sans-serif;'>");
 
     if (events == null || events.isEmpty()) {
-<<<<<<< HEAD
-      html.append("<p>No events found between ").append(startDate).append(" and ").append(endDate)
-          .append("</p>");
-=======
       html.append("<p>No events found between ").append(startDate)
               .append(" and ").append(endDate).append("</p>");
->>>>>>> 0f55a2cc
       html.append("</body></html>");
       return html.toString();
     }
