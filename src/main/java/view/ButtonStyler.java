--- conflicted
+++ resolved
@@ -5,24 +5,16 @@
 import java.awt.Font;
 import java.awt.event.MouseAdapter;
 import java.awt.event.MouseEvent;
+
 import javax.swing.BorderFactory;
 import javax.swing.JButton;
 import javax.swing.JFrame;
 import javax.swing.JOptionPane;
 
-<<<<<<< HEAD
-=======
-import javax.swing.BorderFactory;
-import javax.swing.JButton;
-import javax.swing.JFrame;
-import javax.swing.JOptionPane;
->>>>>>> 0f55a2cc
-
 /**
  * Utility class for styling buttons consistently across the application.
  */
 public class ButtonStyler {
-
   private static final String EDIT_EVENT_TITLE = "Edit Event";
   private static final String EDIT_EVENT_MESSAGE = "Event is being edited";
   private static final Color PRIMARY_COLOR = new Color(0x4a86e8);
@@ -58,8 +50,10 @@
    * @param parent the parent frame
    */
   public static void showEditEventPopup(JFrame parent) {
-    JOptionPane.showMessageDialog(parent, EDIT_EVENT_MESSAGE, EDIT_EVENT_TITLE,
-        JOptionPane.INFORMATION_MESSAGE);
+    JOptionPane.showMessageDialog(parent,
+            EDIT_EVENT_MESSAGE,
+            EDIT_EVENT_TITLE,
+            JOptionPane.INFORMATION_MESSAGE);
   }
 
   /**
@@ -73,7 +67,7 @@
    * @return the styled button
    */
   public static JButton applyStyle(JButton button, Color baseColor, Color hoverColor,
-      Color textColor, boolean isBold) {
+                                   Color textColor, boolean isBold) {
     System.out.println("[DEBUG-BUTTON] Styling button: " + button.getText());
 
     button.setBackground(baseColor);
@@ -87,8 +81,8 @@
 
     button.putClientProperty("JButton.buttonType", "square");
 
-    button.setBorder(
-        BorderFactory.createCompoundBorder(BorderFactory.createLineBorder(baseColor, 1),
+    button.setBorder(BorderFactory.createCompoundBorder(
+            BorderFactory.createLineBorder(baseColor, 1),
             BorderFactory.createEmptyBorder(6, 14, 6, 14)));
 
     button.setPreferredSize(new Dimension(100, 32));
@@ -99,8 +93,8 @@
       public void mouseEntered(MouseEvent e) {
         System.out.println("[DEBUG-BUTTON] Mouse entered: " + button.getText());
         button.setBackground(hoverColor);
-        button.setBorder(
-            BorderFactory.createCompoundBorder(BorderFactory.createLineBorder(hoverColor, 1),
+        button.setBorder(BorderFactory.createCompoundBorder(
+                BorderFactory.createLineBorder(hoverColor, 1),
                 BorderFactory.createEmptyBorder(6, 14, 6, 14)));
       }
 
@@ -108,8 +102,8 @@
       public void mouseExited(MouseEvent e) {
         System.out.println("[DEBUG-BUTTON] Mouse exited: " + button.getText());
         button.setBackground(baseColor);
-        button.setBorder(
-            BorderFactory.createCompoundBorder(BorderFactory.createLineBorder(baseColor, 1),
+        button.setBorder(BorderFactory.createCompoundBorder(
+                BorderFactory.createLineBorder(baseColor, 1),
                 BorderFactory.createEmptyBorder(6, 14, 6, 14)));
       }
 
