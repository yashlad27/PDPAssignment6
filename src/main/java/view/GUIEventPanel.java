--- conflicted
+++ resolved
@@ -53,18 +53,16 @@
 public class GUIEventPanel extends JPanel {
 
   /**
-<<<<<<< HEAD
-   * Public enum for mode.
-=======
    * Enum representing the different operational modes of the event panel.
    * CREATE - Used when creating a new event
    * EDIT - Used when modifying an existing event
    * VIEW - Used when displaying event details without editing
    * Each mode has an associated display name that can be used in the UI.
->>>>>>> 0f55a2cc
    */
   public enum PanelMode {
-    CREATE("Create Event"), EDIT("Edit Event"), VIEW("View Event");
+    CREATE("Create Event"),
+    EDIT("Edit Event"),
+    VIEW("View Event");
 
     private final String displayName;
 
@@ -122,7 +120,6 @@
    * Data class to hold event information.
    */
   public static class EventData {
-
     public String subject;
     public String location;
     public String description;
@@ -135,11 +132,7 @@
     public LocalDate date;
 
     /**
-<<<<<<< HEAD
-     * Constructs and holds initial event data.
-=======
      * Constructor for our Data class to hold event information.
->>>>>>> 0f55a2cc
      */
     public EventData() {
       this.date = LocalDate.now();
@@ -151,12 +144,12 @@
   }
 
   /**
-   * Interface for event panel events. This interface defines callbacks for the controller to handle
-   * UI events. It uses the EventFormData class to transfer data from the view to the controller
+   * Interface for event panel events.
+   * This interface defines callbacks for the controller to handle UI events.
+   * It uses the EventFormData class to transfer data from the view to the controller
    * without exposing any business logic in the view layer.
    */
   public interface EventPanelListener {
-
     /**
      * Called when a new event is saved.
      *
@@ -185,8 +178,8 @@
      * @param targetStartDateTime the target start date/time
      * @param targetEndDateTime   the target end date/time
      */
-    void onEventCopied(String targetCalendarName, LocalDateTime targetStartDateTime,
-        LocalDateTime targetEndDateTime);
+    void onEventCopied(String targetCalendarName,
+                       LocalDateTime targetStartDateTime, LocalDateTime targetEndDateTime);
   }
 
   /**
@@ -230,9 +223,12 @@
     targetStartTimeSpinner = new JSpinner(new SpinnerDateModel());
     targetEndTimeSpinner = new JSpinner(new SpinnerDateModel());
 
-    targetDateSpinner.setEditor(new JSpinner.DateEditor(targetDateSpinner, "MM/dd/yyyy"));
-    targetStartTimeSpinner.setEditor(new JSpinner.DateEditor(targetStartTimeSpinner, "HH:mm"));
-    targetEndTimeSpinner.setEditor(new JSpinner.DateEditor(targetEndTimeSpinner, "HH:mm"));
+    targetDateSpinner.setEditor(new JSpinner.DateEditor(targetDateSpinner,
+            "MM/dd/yyyy"));
+    targetStartTimeSpinner.setEditor(new JSpinner.DateEditor(targetStartTimeSpinner,
+            "HH:mm"));
+    targetEndTimeSpinner.setEditor(new JSpinner.DateEditor(targetEndTimeSpinner,
+            "HH:mm"));
 
     copyOptionsPanel.setVisible(false);
 
@@ -260,13 +256,8 @@
     descriptionArea.setLineWrap(true);
     descriptionArea.setWrapStyleWord(true);
 
-<<<<<<< HEAD
-    String[] weekdays = {"Monday", "Tuesday", "Wednesday", "Thursday", "Friday", "Saturday",
-        "Sunday"};
-=======
     String[] weekdays = {"Monday", "Tuesday", "Wednesday", "Thursday",
             "Friday", "Saturday", "Sunday"};
->>>>>>> 0f55a2cc
     for (String weekday : weekdays) {
       JCheckBox checkbox = new JCheckBox(weekday);
       weekdayCheckboxes.add(checkbox);
@@ -308,9 +299,9 @@
   }
 
   /**
-   * This method is called during initialization to set up the copy options panel. Most
-   * functionality has been moved to EnhancedEventCopyDialog as part of SOLID refactoring, but this
-   * method is still referenced in setupComponents().
+   * This method is called during initialization to set up the copy options panel.
+   * Most functionality has been moved to EnhancedEventCopyDialog as part of SOLID refactoring,
+   * but this method is still referenced in setupComponents().
    */
   private void setupCopyOptionsPanel() {
     copyOptionsPanel = new JPanel(new GridBagLayout());
@@ -320,8 +311,8 @@
 
   private void setupListeners() {
     editButton.addActionListener(e -> {
-      System.out.println("[DEBUG] Edit button clicked for event: " + (currentEvent != null
-          ? currentEvent.getSubject() : "null"));
+      System.out.println("[DEBUG] Edit button clicked for event: "
+              + (currentEvent != null ? currentEvent.getSubject() : "null"));
       if (currentEvent != null) {
         setPanelMode(PanelMode.EDIT);
         enableFormEditing(true);
@@ -334,8 +325,8 @@
         LocalDateTime endDateTime = currentEvent.getEndDateTime();
 
         Calendar cal = Calendar.getInstance();
-        cal.set(startDateTime.getYear(), startDateTime.getMonthValue() - 1,
-            startDateTime.getDayOfMonth());
+        cal.set(startDateTime.getYear(), startDateTime.getMonthValue() - 1
+                , startDateTime.getDayOfMonth());
         dateSpinner.setValue(cal.getTime());
 
         cal.set(Calendar.HOUR_OF_DAY, startDateTime.getHour());
@@ -363,8 +354,8 @@
           occurrencesSpinner.setValue(recurringEvent.getOccurrences());
           Calendar untilCal = Calendar.getInstance();
           untilCal.set(recurringEvent.getEndDate().getYear(),
-              recurringEvent.getEndDate().getMonthValue() - 1,
-              recurringEvent.getEndDate().getDayOfMonth());
+                  recurringEvent.getEndDate().getMonthValue() - 1,
+                  recurringEvent.getEndDate().getDayOfMonth());
           untilDateSpinner.setValue(untilCal.getTime());
         } else {
           recurringCheckBox.setSelected(false);
@@ -377,6 +368,7 @@
       }
     });
 
+
     subjectField.getDocument().addDocumentListener(new DocumentListener() {
       public void changedUpdate(DocumentEvent e) {
         checkSubject();
@@ -462,13 +454,8 @@
         untilCal.add(Calendar.MONTH, 1);
         untilDateSpinner.setValue(untilCal.getTime());
 
-<<<<<<< HEAD
-        System.out.println(
-            "[DEBUG] Set Monday checkbox to selected and until date to " + untilCal.getTime());
-=======
         System.out.println("[DEBUG] Set Monday checkbox to selected and until date to "
                 + untilCal.getTime());
->>>>>>> 0f55a2cc
       }
     });
 
@@ -524,14 +511,17 @@
 
     String systemTimezone = timezoneHandler.getSystemDefaultTimezone();
 
-    LocalDateTime startDateTime = selectedDate.toInstant().atZone(ZoneId.of(systemTimezone))
-        .toLocalDateTime()
-        .withHour(startTime.toInstant().atZone(ZoneId.of(systemTimezone)).getHour())
-        .withMinute(startTime.toInstant().atZone(ZoneId.of(systemTimezone)).getMinute());
-
-    LocalDateTime endDateTime = selectedDate.toInstant().atZone(ZoneId.of(systemTimezone))
-        .toLocalDateTime().withHour(endTime.toInstant().atZone(ZoneId.of(systemTimezone)).getHour())
-        .withMinute(endTime.toInstant().atZone(ZoneId.of(systemTimezone)).getMinute());
+    LocalDateTime startDateTime = selectedDate.toInstant()
+            .atZone(ZoneId.of(systemTimezone))
+            .toLocalDateTime()
+            .withHour(startTime.toInstant().atZone(ZoneId.of(systemTimezone)).getHour())
+            .withMinute(startTime.toInstant().atZone(ZoneId.of(systemTimezone)).getMinute());
+
+    LocalDateTime endDateTime = selectedDate.toInstant()
+            .atZone(ZoneId.of(systemTimezone))
+            .toLocalDateTime()
+            .withHour(endTime.toInstant().atZone(ZoneId.of(systemTimezone)).getHour())
+            .withMinute(endTime.toInstant().atZone(ZoneId.of(systemTimezone)).getMinute());
 
     System.out.println("[DEBUG] Start time: " + startDateTime);
     System.out.println("[DEBUG] End time: " + endDateTime);
@@ -624,12 +614,12 @@
       enableFormEditing(true);
     }
 
-    System.out.println(
-        "[DEBUG] After setPanelMode - Save button visibility: " + saveButton.isVisible());
-    System.out.println(
-        "[DEBUG] After setPanelMode - Cancel button visibility: " + cancelButton.isVisible());
-    System.out.println(
-        "[DEBUG] After setPanelMode - Edit button visibility: " + editButton.isVisible());
+    System.out.println("[DEBUG] After setPanelMode - Save button visibility: "
+            + saveButton.isVisible());
+    System.out.println("[DEBUG] After setPanelMode - Cancel button visibility: "
+            + cancelButton.isVisible());
+    System.out.println("[DEBUG] After setPanelMode - Edit button visibility: "
+            + editButton.isVisible());
 
     revalidate();
     repaint();
@@ -653,9 +643,11 @@
     Date selectedDate = (Date) targetDateSpinner.getValue();
     Date startTime = (Date) targetStartTimeSpinner.getValue();
 
-    return selectedDate.toInstant().atZone(ZoneOffset.UTC).toLocalDateTime()
-        .withHour(startTime.toInstant().atZone(ZoneOffset.UTC).getHour())
-        .withMinute(startTime.toInstant().atZone(ZoneOffset.UTC).getMinute());
+    return selectedDate.toInstant()
+            .atZone(ZoneOffset.UTC)
+            .toLocalDateTime()
+            .withHour(startTime.toInstant().atZone(ZoneOffset.UTC).getHour())
+            .withMinute(startTime.toInstant().atZone(ZoneOffset.UTC).getMinute());
   }
 
   /**
@@ -667,9 +659,11 @@
     Date selectedDate = (Date) targetDateSpinner.getValue();
     Date endTime = (Date) targetEndTimeSpinner.getValue();
 
-    return selectedDate.toInstant().atZone(ZoneOffset.UTC).toLocalDateTime()
-        .withHour(endTime.toInstant().atZone(ZoneOffset.UTC).getHour())
-        .withMinute(endTime.toInstant().atZone(ZoneOffset.UTC).getMinute());
+    return selectedDate.toInstant()
+            .atZone(ZoneOffset.UTC)
+            .toLocalDateTime()
+            .withHour(endTime.toInstant().atZone(ZoneOffset.UTC).getHour())
+            .withMinute(endTime.toInstant().atZone(ZoneOffset.UTC).getMinute());
   }
 
   /**
@@ -688,10 +682,11 @@
    */
   public void displayEvent(Event event) {
     System.out.println("[DEBUG] displayEvent called for event: " + event.getSubject());
-    System.out.println("[DEBUG] Event details: Start=" + event.getStartDateTime() + ", End="
-        + event.getEndDateTime() + ", Location=" + event.getLocation() + ", AllDay="
-        + event.isAllDay() + ", Type=" + (event instanceof RecurringEvent ? "Recurring"
-        : "Single"));
+    System.out.println("[DEBUG] Event details: Start=" + event.getStartDateTime() +
+            ", End=" + event.getEndDateTime() +
+            ", Location=" + event.getLocation() +
+            ", AllDay=" + event.isAllDay() +
+            ", Type=" + (event instanceof RecurringEvent ? "Recurring" : "Single"));
 
     // If this is a recurring event, delegate to the specialized method
     if (event instanceof RecurringEvent) {
@@ -702,9 +697,9 @@
     setPanelMode(PanelMode.VIEW);
 
     System.out.println("[DEBUG] displayEvent - After setPanelMode - Edit button visibility: "
-        + editButton.isVisible());
+            + editButton.isVisible());
     System.out.println("[DEBUG] displayEvent - After setPanelMode - Save button visibility: "
-        + saveButton.isVisible());
+            + saveButton.isVisible());
 
     revalidate();
     repaint();
@@ -714,17 +709,6 @@
     descriptionArea.setText(event.getDescription());
     // Convert times from UTC to local timezone for display
     String systemTimezone = timezoneHandler.getSystemDefaultTimezone();
-<<<<<<< HEAD
-    LocalDateTime localStartDateTime = timezoneHandler.convertFromUTC(event.getStartDateTime(),
-        systemTimezone);
-    LocalDateTime localEndDateTime = timezoneHandler.convertFromUTC(event.getEndDateTime(),
-        systemTimezone);
-
-    // Create Date objects from the local times
-    Date localStartDate = Date.from(
-        localStartDateTime.atZone(ZoneId.of(systemTimezone)).toInstant());
-    Date localEndDate = Date.from(localEndDateTime.atZone(ZoneId.of(systemTimezone)).toInstant());
-=======
     LocalDateTime localStartDateTime = timezoneHandler.convertFromUTC(event
             .getStartDateTime(), systemTimezone);
     LocalDateTime localEndDateTime = timezoneHandler.convertFromUTC(event
@@ -735,7 +719,6 @@
             .toInstant());
     Date localEndDate = Date.from(localEndDateTime.atZone(ZoneId.of(systemTimezone))
             .toInstant());
->>>>>>> 0f55a2cc
 
     dateSpinner.setValue(localStartDate);
     startTimeSpinner.setValue(localStartDate);
@@ -776,8 +759,8 @@
       weekdayCheckboxes.get(i).setSelected(true);
     }
     occurrencesSpinner.setValue(event.getOccurrences());
-    untilDateSpinner.setValue(
-        Date.from(event.getEndDate().atStartOfDay().toInstant(ZoneOffset.UTC)));
+    untilDateSpinner.setValue(Date.from(event.getEndDate()
+            .atStartOfDay().toInstant(ZoneOffset.UTC)));
   }
 
   /**
@@ -823,9 +806,9 @@
 
     setPanelMode(PanelMode.CREATE);
     System.out.println("[DEBUG] clearForm - After setPanelMode - Save button visibility: "
-        + saveButton.isVisible());
+            + saveButton.isVisible());
     System.out.println("[DEBUG] clearForm - After setPanelMode - Edit button visibility: "
-        + editButton.isVisible());
+            + editButton.isVisible());
 
     currentEvent = null;
     System.out.println("[DEBUG] Current event reset to null");
@@ -851,8 +834,8 @@
   }
 
   /**
-   * Collects all data from the form fields into a data transfer object. This method does not
-   * contain any business logic, only UI data collection.
+   * Collects all data from the form fields into a data transfer object.
+   * This method does not contain any business logic, only UI data collection.
    *
    * @return EventFormData containing all the form field values
    */
@@ -874,20 +857,36 @@
     LocalDate untilDate = null;
 
     if (isRecurring) {
-      weekdays = weekdayCheckboxes.stream().filter(JCheckBox::isSelected)
-          .map(cb -> DayOfWeek.of((weekdayCheckboxes.indexOf(cb) + 1))).collect(Collectors.toSet());
+      weekdays = weekdayCheckboxes.stream()
+              .filter(JCheckBox::isSelected)
+              .map(cb -> DayOfWeek.of((weekdayCheckboxes.indexOf(cb) + 1)))
+              .collect(Collectors.toSet());
       occurrences = (Integer) occurrencesSpinner.getValue();
-      untilDate = ((Date) untilDateSpinner.getValue()).toInstant().atZone(ZoneOffset.UTC)
-          .toLocalDate();
-    }
-
-    return new EventFormData(subject, selectedDate, startTime, endTime, location, description,
-        isRecurring, isAllDay, weekdays, occurrences, untilDate, isPrivate, autoDecline);
-  }
-
-  /**
-   * Updates the visibility and content of the recurring event panel based on checkbox state. This
-   * method is called when setting up the UI and when the recurring checkbox is toggled.
+      untilDate = ((Date) untilDateSpinner.getValue()).toInstant()
+              .atZone(ZoneOffset.UTC)
+              .toLocalDate();
+    }
+
+    return new EventFormData(
+            subject,
+            selectedDate,
+            startTime,
+            endTime,
+            location,
+            description,
+            isRecurring,
+            isAllDay,
+            weekdays,
+            occurrences,
+            untilDate,
+            isPrivate,
+            autoDecline
+    );
+  }
+
+  /**
+   * Updates the visibility and content of the recurring event panel based on checkbox state.
+   * This method is called when setting up the UI and when the recurring checkbox is toggled.
    */
   private void handleRecurringCheckbox() {
     boolean isRecurring = recurringCheckBox.isSelected();
@@ -975,8 +974,8 @@
   private JPanel createEventDisplayItem(Event event) {
     JPanel panel = new JPanel();
     panel.setLayout(new BorderLayout(5, 5));
-    panel.setBorder(
-        BorderFactory.createCompoundBorder(BorderFactory.createLineBorder(new Color(230, 230, 230)),
+    panel.setBorder(BorderFactory.createCompoundBorder(
+            BorderFactory.createLineBorder(new Color(230, 230, 230)),
             BorderFactory.createEmptyBorder(10, 10, 10, 10)));
     panel.setBackground(Color.WHITE);
 
@@ -1021,8 +1020,9 @@
   }
 
   /**
-   * Saves the current event using the form data. This method is called by the save button's action
-   * listener. Collects data from form fields and notifies the listener.
+   * Saves the current event using the form data.
+   * This method is called by the save button's action listener.
+   * Collects data from form fields and notifies the listener.
    */
   private void saveEvent() {
     try {
@@ -1034,11 +1034,11 @@
       System.out.println("[DEBUG] Form validation successful");
 
       EventFormData formData = collectFormData();
-      System.out.println(
-          "[DEBUG] Form data collected: Subject=" + formData.getSubject() + ", Location="
-              + formData.getLocation() + ", Description length=" + formData.getDescription()
-              .length() + ", Recurring=" + formData.isRecurring() + ", AllDay="
-              + formData.isAllDay());
+      System.out.println("[DEBUG] Form data collected: Subject=" + formData.getSubject() +
+              ", Location=" + formData.getLocation() +
+              ", Description length=" + formData.getDescription().length() +
+              ", Recurring=" + formData.isRecurring() +
+              ", AllDay=" + formData.isAllDay());
 
       if (listener != null) {
         if (currentMode == PanelMode.EDIT && currentEvent != null) {
@@ -1057,15 +1057,19 @@
     } catch (Exception e) {
       System.out.println("[ERROR] Failed to save event: " + e.getMessage());
       e.printStackTrace();
-      JOptionPane.showMessageDialog(this, "Error saving event: " + e.getMessage(), "Save Error",
-          JOptionPane.ERROR_MESSAGE);
+      JOptionPane.showMessageDialog(this,
+              "Error saving event: " + e.getMessage(),
+              "Save Error",
+              JOptionPane.ERROR_MESSAGE);
     }
   }
 
   private void setupLayout() {
     setLayout(new BorderLayout(10, 10));
-    setBorder(BorderFactory.createCompoundBorder(BorderFactory.createTitledBorder("Event Details"),
-        BorderFactory.createEmptyBorder(10, 10, 10, 10)));
+    setBorder(BorderFactory.createCompoundBorder(
+            BorderFactory.createTitledBorder("Event Details"),
+            BorderFactory.createEmptyBorder(10, 10, 10, 10)
+    ));
 
     JPanel headerPanel = new JPanel(new BorderLayout());
     headerPanel.setBackground(HEADER_LIGHT_COLOR);
@@ -1111,11 +1115,12 @@
     JPanel startTimeRow = new JPanel(new FlowLayout(FlowLayout.LEFT, 5, 0));
     startTimeRow.setOpaque(false);
     JLabel startTimeLabel = new JLabel("Start Time:");
-    startTimeLabel.setPreferredSize(new Dimension(80, startTimeLabel.getPreferredSize().height));
+    startTimeLabel.setPreferredSize(new Dimension(80,
+            startTimeLabel.getPreferredSize().height));
     startTimeRow.add(startTimeLabel);
 
-    startTimeSpinner.setPreferredSize(
-        new Dimension(100, startTimeSpinner.getPreferredSize().height));
+    startTimeSpinner.setPreferredSize(new Dimension(100,
+            startTimeSpinner.getPreferredSize().height));
     startTimeRow.add(startTimeSpinner);
 
     JPanel endTimeRow = new JPanel(new FlowLayout(FlowLayout.LEFT, 5, 0));
@@ -1124,7 +1129,8 @@
     endTimeLabel.setPreferredSize(new Dimension(80, endTimeLabel.getPreferredSize().height));
     endTimeRow.add(endTimeLabel);
 
-    endTimeSpinner.setPreferredSize(new Dimension(100, endTimeSpinner.getPreferredSize().height));
+    endTimeSpinner.setPreferredSize(new Dimension(100,
+            endTimeSpinner.getPreferredSize().height));
     endTimeRow.add(endTimeSpinner);
 
     timePanel.add(startTimeRow);
@@ -1254,8 +1260,8 @@
 
     System.out.println("[DEBUG] setupLayout - Edit button visibility: " + editButton.isVisible());
     System.out.println("[DEBUG] setupLayout - Save button visibility: " + saveButton.isVisible());
-    System.out.println(
-        "[DEBUG] setupLayout - Cancel button visibility: " + cancelButton.isVisible());
+    System.out.println("[DEBUG] setupLayout - Cancel button visibility: "
+            + cancelButton.isVisible());
 
     int fixedWidth = 400;
     formPanel.setPreferredSize(new Dimension(fixedWidth, formPanel.getPreferredSize().height));
@@ -1266,8 +1272,8 @@
     scrollPane.setHorizontalScrollBarPolicy(JScrollPane.HORIZONTAL_SCROLLBAR_NEVER);
     scrollPane.setVerticalScrollBarPolicy(JScrollPane.VERTICAL_SCROLLBAR_AS_NEEDED);
     scrollPane.getViewport().setMinimumSize(new Dimension(fixedWidth, 100));
-    scrollPane.getViewport()
-        .setPreferredSize(new Dimension(fixedWidth, formPanel.getPreferredSize().height));
+    scrollPane.getViewport().setPreferredSize(new Dimension(fixedWidth,
+            formPanel.getPreferredSize().height));
 
     scrollPane.getViewport().setView(formPanel);
 
