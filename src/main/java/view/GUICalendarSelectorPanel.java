--- conflicted
+++ resolved
@@ -15,8 +15,6 @@
 import java.util.List;
 import java.util.TimeZone;
 
-<<<<<<< HEAD
-=======
 import javax.swing.BorderFactory;
 import javax.swing.Box;
 import javax.swing.DefaultListModel;
@@ -31,29 +29,13 @@
 import javax.swing.JTextField;
 import javax.swing.ListSelectionModel;
 import javax.swing.SwingUtilities;
->>>>>>> 0f55a2cc
-
-import javax.swing.BorderFactory;
-import javax.swing.Box;
-import javax.swing.DefaultListModel;
-import javax.swing.JButton;
-import javax.swing.JComboBox;
-import javax.swing.JDialog;
-import javax.swing.JLabel;
-import javax.swing.JList;
-import javax.swing.JOptionPane;
-import javax.swing.JPanel;
-import javax.swing.JScrollPane;
-import javax.swing.JTextField;
-import javax.swing.ListSelectionModel;
-import javax.swing.SwingUtilities;
+
 import model.calendar.ICalendar;
 
 /**
  * Panel class that handles calendar selection and creation.
  */
 public class GUICalendarSelectorPanel extends JPanel {
-
   private static final Color THEME_COLOR = new Color(0x4a86e8);
   private static final Color THEME_LIGHT = new Color(0xe6f2ff);
   private static final Color BORDER_COLOR = new Color(0xcccccc);
@@ -71,7 +53,6 @@
    * Interface for calendar selection events.
    */
   public interface CalendarSelectorListener {
-
     void onCalendarSelected(ICalendar calendar);
 
     /**
@@ -95,7 +76,6 @@
   }
 
   private class CalendarItem extends JPanel {
-
     private final ICalendar calendar;
     private final JLabel nameLabel;
     private boolean isSelected;
@@ -150,13 +130,17 @@
       isSelected = selected;
       if (selected) {
         setBackground(THEME_LIGHT);
-        setBorder(BorderFactory.createCompoundBorder(BorderFactory.createLineBorder(THEME_COLOR),
-            BorderFactory.createEmptyBorder(4, 4, 4, 4)));
+        setBorder(BorderFactory.createCompoundBorder(
+                BorderFactory.createLineBorder(THEME_COLOR),
+                BorderFactory.createEmptyBorder(4, 4, 4, 4)
+        ));
         nameLabel.setForeground(THEME_COLOR);
       } else {
         setBackground(Color.WHITE);
-        setBorder(BorderFactory.createCompoundBorder(BorderFactory.createLineBorder(BORDER_COLOR),
-            BorderFactory.createEmptyBorder(4, 4, 4, 4)));
+        setBorder(BorderFactory.createCompoundBorder(
+                BorderFactory.createLineBorder(BORDER_COLOR),
+                BorderFactory.createEmptyBorder(4, 4, 4, 4)
+        ));
         nameLabel.setForeground(Color.BLACK);
       }
     }
@@ -350,21 +334,30 @@
             System.out.println("[DEBUG] Notifying listener to switch to calendar: " + calendarName);
             listener.onCalendarSelected(calendarName);
 
-            JOptionPane.showMessageDialog(this, "Switched to calendar: " + calendarName,
-                "Calendar Selected", JOptionPane.INFORMATION_MESSAGE);
+            JOptionPane.showMessageDialog(
+                    this,
+                    "Switched to calendar: " + calendarName,
+                    "Calendar Selected",
+                    JOptionPane.INFORMATION_MESSAGE);
           } catch (Exception ex) {
             System.err.println("[ERROR] Failed to switch calendar: " + ex.getMessage());
             ex.printStackTrace();
-            JOptionPane.showMessageDialog(this, "Failed to switch calendar: " + ex.getMessage(),
-                "Error", JOptionPane.ERROR_MESSAGE);
+            JOptionPane.showMessageDialog(
+                    this,
+                    "Failed to switch calendar: " + ex.getMessage(),
+                    "Error",
+                    JOptionPane.ERROR_MESSAGE);
           }
         } else {
           System.out.println("[WARNING] No calendar selection listener registered");
         }
       } else {
         System.out.println("[DEBUG] No calendar selected in the list");
-        JOptionPane.showMessageDialog(this, "Please select a calendar from the list first",
-            "No Calendar Selected", JOptionPane.WARNING_MESSAGE);
+        JOptionPane.showMessageDialog(
+                this,
+                "Please select a calendar from the list first",
+                "No Calendar Selected",
+                JOptionPane.WARNING_MESSAGE);
       }
     });
   }
@@ -373,8 +366,8 @@
    * Shows a dialog for adding a new calendar with name and timezone.
    */
   private void showAddCalendarDialog() {
-    JDialog dialog = new JDialog((Frame) SwingUtilities.getWindowAncestor(this), "Add Calendar",
-        true);
+    JDialog dialog = new JDialog((Frame) SwingUtilities.getWindowAncestor(this),
+            "Add Calendar", true);
     dialog.setLayout(new BorderLayout());
     dialog.setResizable(false);
 
@@ -437,8 +430,10 @@
       String selectedTimezone = (String) timezoneComboBox.getSelectedItem();
 
       if (calendarName.isEmpty()) {
-        JOptionPane.showMessageDialog(dialog, "Calendar name cannot be empty.", "Invalid Input",
-            JOptionPane.ERROR_MESSAGE);
+        JOptionPane.showMessageDialog(dialog,
+                "Calendar name cannot be empty.",
+                "Invalid Input",
+                JOptionPane.ERROR_MESSAGE);
         return;
       }
 
