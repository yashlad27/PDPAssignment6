package view;

import java.time.DayOfWeek;
import java.time.LocalDate;
import java.util.Date;
import java.util.Set;

/**
 * Data transfer object that encapsulates all form data from the event panel. This class contains no
 * business logic, only data from UI components. It serves as a clean interface between the view and
 * controller layers.
 */
public class EventFormData {

  private final String subject;
  private final Date selectedDate;
  private final Date startTime;
  private final Date endTime;
  private final String location;
  private final String description;
  private final boolean isRecurring;
  private final boolean isAllDay;
  private final Set<DayOfWeek> weekdays;
  private final int occurrences;
  private final LocalDate untilDate;
  private final boolean isPrivate;
  private final boolean autoDecline;

  /**
   * Constructs a new EventFormData with all the form field values.
   *
   * @param subject      the event subject
   * @param selectedDate the selected date
   * @param startTime    the start time
   * @param endTime      the end time
   * @param location     the event location
   * @param description  the event description
   * @param isRecurring  whether the event is recurring
   * @param isAllDay     whether the event is an all-day event
   * @param weekdays     the weekdays for recurring events
   * @param occurrences  the number of occurrences for recurring events
   * @param untilDate    the end date for recurring events
   * @param isPrivate    whether the event is private
   * @param autoDecline  whether auto-decline is enabled for the event
   */
  public EventFormData(String subject, Date selectedDate, Date startTime, Date endTime,
      String location, String description, boolean isRecurring, boolean isAllDay,
      Set<DayOfWeek> weekdays, int occurrences, LocalDate untilDate, boolean isPrivate,
      boolean autoDecline) {
    this.subject = subject;
    this.selectedDate = selectedDate;
    this.startTime = startTime;
    this.endTime = endTime;
    this.location = location;
    this.description = description;
    this.isRecurring = isRecurring;
    this.isAllDay = isAllDay;
    this.weekdays = weekdays;
    this.occurrences = occurrences;
    this.untilDate = untilDate;
    this.isPrivate = isPrivate;
    this.autoDecline = autoDecline;
  }

  // Getters for all fields
  public String getSubject() {
    return subject;
  }

  public Date getSelectedDate() {
    return selectedDate;
  }

  public Date getStartTime() {
    return startTime;
  }

  public Date getEndTime() {
    return endTime;
  }

  public String getLocation() {
    return location;
  }

  public String getDescription() {
    return description;
  }

  public boolean isRecurring() {
    return isRecurring;
  }

  public boolean isAllDay() {
    return isAllDay;
  }

  public Set<DayOfWeek> getWeekdays() {
    return weekdays;
  }

  public int getOccurrences() {
    return occurrences;
  }

  public LocalDate getUntilDate() {
    return untilDate;
  }

  /**
<<<<<<< HEAD
   * Checks if the event is private.
   *
   * @return whether the event is private
=======
   * Determines whether this event is marked as private.
   * Private events are typically only visible to the owner and
   * may have restricted sharing capabilities.
   *
   * @return true if the event is marked as private, false otherwise
>>>>>>> 0f55a2cc
   */
  public boolean isPrivateEvent() {
    return isPrivate;
  }

  /**
<<<<<<< HEAD
   * Checks if the event has auto-decline enabled.
   *
   * @return whether auto-decline is enabled for the event
=======
   * Determines whether conflicts with this event will be automatically declined.
   * When auto-decline is enabled, any new event that conflicts with this one
   * will be automatically rejected by the calendar system.
   *
   * @return true if auto-decline is enabled for this event, false otherwise
>>>>>>> 0f55a2cc
   */
  public boolean isAutoDecline() {
    return autoDecline;
  }

  /**
   * Alias for getUntilDate() to match method name used in controller.
   *
   * @return the end date for recurring events
   */
  public LocalDate getRecurringEndDate() {
    return untilDate;
  }
}<|MERGE_RESOLUTION|>--- conflicted
+++ resolved
@@ -6,12 +6,11 @@
 import java.util.Set;
 
 /**
- * Data transfer object that encapsulates all form data from the event panel. This class contains no
- * business logic, only data from UI components. It serves as a clean interface between the view and
- * controller layers.
+ * Data transfer object that encapsulates all form data from the event panel.
+ * This class contains no business logic, only data from UI components.
+ * It serves as a clean interface between the view and controller layers.
  */
 public class EventFormData {
-
   private final String subject;
   private final Date selectedDate;
   private final Date startTime;
@@ -44,9 +43,9 @@
    * @param autoDecline  whether auto-decline is enabled for the event
    */
   public EventFormData(String subject, Date selectedDate, Date startTime, Date endTime,
-      String location, String description, boolean isRecurring, boolean isAllDay,
-      Set<DayOfWeek> weekdays, int occurrences, LocalDate untilDate, boolean isPrivate,
-      boolean autoDecline) {
+                       String location, String description, boolean isRecurring,
+                       boolean isAllDay, Set<DayOfWeek> weekdays, int occurrences,
+                       LocalDate untilDate, boolean isPrivate, boolean autoDecline) {
     this.subject = subject;
     this.selectedDate = selectedDate;
     this.startTime = startTime;
@@ -108,41 +107,29 @@
   }
 
   /**
-<<<<<<< HEAD
-   * Checks if the event is private.
-   *
-   * @return whether the event is private
-=======
    * Determines whether this event is marked as private.
    * Private events are typically only visible to the owner and
    * may have restricted sharing capabilities.
    *
    * @return true if the event is marked as private, false otherwise
->>>>>>> 0f55a2cc
    */
   public boolean isPrivateEvent() {
     return isPrivate;
   }
 
   /**
-<<<<<<< HEAD
-   * Checks if the event has auto-decline enabled.
-   *
-   * @return whether auto-decline is enabled for the event
-=======
    * Determines whether conflicts with this event will be automatically declined.
    * When auto-decline is enabled, any new event that conflicts with this one
    * will be automatically rejected by the calendar system.
    *
    * @return true if auto-decline is enabled for this event, false otherwise
->>>>>>> 0f55a2cc
    */
   public boolean isAutoDecline() {
     return autoDecline;
   }
 
   /**
-   * Alias for getUntilDate() to match method name used in controller.
+   * Alias for getUntilDate() to match method name used in controller
    *
    * @return the end date for recurring events
    */
