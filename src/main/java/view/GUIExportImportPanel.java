package view;

import java.awt.Color;
import java.awt.Component;
import java.awt.Cursor;
import java.awt.Dimension;
import java.io.File;
import java.util.ArrayList;
import java.util.List;

import javax.swing.BorderFactory;
import javax.swing.Box;
import javax.swing.BoxLayout;
import javax.swing.JButton;
import javax.swing.JFileChooser;
import javax.swing.JLabel;
import javax.swing.JOptionPane;
import javax.swing.JPanel;
import javax.swing.Timer;
import javax.swing.filechooser.FileNameExtensionFilter;

/**
 * A panel that manages calendar data import and export operations. This component provides buttons
 * for importing from and exporting to CSV files.
 */
public class GUIExportImportPanel extends JPanel {

  private final JButton importButton;
  private final JButton exportButton;
  private final JFileChooser fileChooser;
  private File importFile;
  private File exportFile;
  private JLabel importFileLabel;
  private JLabel exportFileLabel;
  private JLabel statusLabel;
  private ExportImportListener listener;
  private final List<ExportImportListener> listeners;

  /**
   * Interface for listening to export/import events.
   */
  public interface ExportImportListener {

    void onImport(File file);

    void onExport(File file);
  }

  /**
   * Constructs a new GUIExportImportPanel.
   */
  public GUIExportImportPanel() {
    setBorder(BorderFactory.createTitledBorder("Import/Export"));
    setLayout(new BoxLayout(this, BoxLayout.Y_AXIS));

    setAlignmentX(Component.CENTER_ALIGNMENT);

    JPanel importPanel = new JPanel();
    importPanel.setLayout(new BoxLayout(importPanel, BoxLayout.Y_AXIS));
    importPanel.setBorder(BorderFactory.createEmptyBorder(5, 5, 5, 5));
    importPanel.setAlignmentX(Component.CENTER_ALIGNMENT);

    JLabel importLabel = new JLabel("Import from CSV");
    importLabel.setAlignmentX(Component.CENTER_ALIGNMENT);

    importButton = new JButton("Choose File...");
    ButtonStyler.applyPrimaryStyle(importButton);
    importButton.setAlignmentX(Component.CENTER_ALIGNMENT);
    importButton.setMaximumSize(new Dimension(150, importButton.getPreferredSize().height));

    importPanel.add(importLabel);
    importPanel.add(Box.createVerticalStrut(5));
    importPanel.add(importButton);

    // Create a panel for export section
    JPanel exportPanel = new JPanel();
    exportPanel.setLayout(new BoxLayout(exportPanel, BoxLayout.Y_AXIS));
    exportPanel.setBorder(BorderFactory.createEmptyBorder(5, 5, 5, 5));
    exportPanel.setAlignmentX(Component.CENTER_ALIGNMENT);

    JLabel exportLabel = new JLabel("Export to CSV");
    exportLabel.setAlignmentX(Component.CENTER_ALIGNMENT);

    exportButton = new JButton("Export Calendar");
    ButtonStyler.applyPrimaryStyle(exportButton);
    exportButton.setAlignmentX(Component.CENTER_ALIGNMENT);
    exportButton.setMaximumSize(new Dimension(150, exportButton.getPreferredSize().height));

    exportPanel.add(exportLabel);
    exportPanel.add(Box.createVerticalStrut(5));
    exportPanel.add(exportButton);

    // Initialize file labels
    importFileLabel = new JLabel(" ");
    importFileLabel.setAlignmentX(Component.CENTER_ALIGNMENT);
    importFileLabel.setForeground(Color.GRAY);
    importPanel.add(Box.createVerticalStrut(5));
    importPanel.add(importFileLabel);

    exportFileLabel = new JLabel(" ");
    exportFileLabel.setAlignmentX(Component.CENTER_ALIGNMENT);
    exportFileLabel.setForeground(Color.GRAY);
    exportPanel.add(Box.createVerticalStrut(5));
    exportPanel.add(exportFileLabel);

    // Initialize status label
    statusLabel = new JLabel(" ");
    statusLabel.setAlignmentX(Component.CENTER_ALIGNMENT);
    statusLabel.setForeground(Color.GRAY);

    // Add panels to main panel
    add(importPanel);
    add(Box.createVerticalStrut(10));
    add(exportPanel);
    add(Box.createVerticalStrut(5));
    add(statusLabel);
    add(Box.createVerticalGlue());

    // Initialize file chooser
    fileChooser = new JFileChooser();
    fileChooser.setFileSelectionMode(JFileChooser.FILES_ONLY);

    // Set minimum and preferred sizes
    setMinimumSize(new Dimension(160, 200));
    setPreferredSize(new Dimension(180, 250));

    this.listeners = new ArrayList<>();
    setupListeners();
  }

  /**
   * Sets up event listeners for the buttons.
   */
  private void setupListeners() {
    importButton.addActionListener(e -> {
      System.out.println("[DEBUG] Import Choose File button clicked");
      fileChooser.setDialogTitle("Select CSV File to Import");

      FileNameExtensionFilter filter = new FileNameExtensionFilter("CSV Files", "csv");
      fileChooser.setFileFilter(filter);

      if (fileChooser.showOpenDialog(this) == JFileChooser.APPROVE_OPTION) {
        importFile = fileChooser.getSelectedFile();
        System.out.println("[DEBUG] Selected import file: " + importFile.getAbsolutePath());
        importFileLabel.setText(importFile.getName());

        // Automatically trigger the import process after file selection
        if (importFile != null && listener != null) {
          try {
            System.out.println("[DEBUG] Automatically starting import process for file: "
<<<<<<< HEAD
                + importFile.getAbsolutePath());
=======
                    + importFile.getAbsolutePath());
>>>>>>> 0f55a2cc

            // Confirm import with user
            int result = JOptionPane.showConfirmDialog(this,
                "Import events from " + importFile.getName() + "?", "Confirm Import",
                JOptionPane.YES_NO_OPTION, JOptionPane.QUESTION_MESSAGE);

            if (result == JOptionPane.YES_OPTION) {
              System.out.println("[DEBUG] User confirmed import, proceeding...");
              setCursor(Cursor.getPredefinedCursor(Cursor.WAIT_CURSOR));

              // Call the listener to handle the import
              listener.onImport(importFile);

              setCursor(Cursor.getDefaultCursor());
              // The success message will be shown by the viewmodel callback
            } else {
              System.out.println("[DEBUG] User cancelled import");
            }
          } catch (Exception ex) {
            System.err.println("[ERROR] Import failed: " + ex.getMessage());
            ex.printStackTrace();
            setCursor(Cursor.getDefaultCursor());
            showStatus("Import failed: " + ex.getMessage(), false);
            showError("Import failed: " + ex.getMessage());
          }
        }
      }
    });

    exportButton.addActionListener(e -> {
      System.out.println("[DEBUG] Export Calendar button clicked");
      fileChooser.setDialogTitle("Save Calendar Data as CSV");

      // Set up file filter for CSV files
      FileNameExtensionFilter filter = new FileNameExtensionFilter("CSV Files", "csv");
      fileChooser.setFileFilter(filter);

      // Set the default directory to the project root
      fileChooser.setCurrentDirectory(new File(System.getProperty("user.dir")));

      if (fileChooser.showSaveDialog(this) == JFileChooser.APPROVE_OPTION) {
        exportFile = fileChooser.getSelectedFile();
        // Ensure the file has .csv extension
        if (!exportFile.getName().toLowerCase().endsWith(".csv")) {
          exportFile = new File(exportFile.getParentFile(), exportFile.getName() + ".csv");
        }

        System.out.println("[DEBUG] Selected export file: " + exportFile.getAbsolutePath());
        exportFileLabel.setText(exportFile.getName());

        if (exportFile != null) {
          try {
<<<<<<< HEAD
            System.out.println(
                "[DEBUG] Preparing to export calendar data to: " + exportFile.getAbsolutePath());
            System.out.println("[DEBUG] File exists before export: " + exportFile.exists());
            System.out.println(
                "[DEBUG] File parent directory: " + exportFile.getParentFile().getAbsolutePath());
=======
            System.out.println("[DEBUG] Preparing to export calendar data to: "
                    + exportFile.getAbsolutePath());
            System.out.println("[DEBUG] File exists before export: " + exportFile.exists());
            System.out.println("[DEBUG] File parent directory: "
                    + exportFile.getParentFile().getAbsolutePath());
>>>>>>> 0f55a2cc
            System.out.println("[DEBUG] File can write: " + exportFile.getParentFile().canWrite());
            setCursor(Cursor.getPredefinedCursor(Cursor.WAIT_CURSOR));

            int listenerCount = listeners.size();
            System.out.println("[DEBUG] Notifying " + listenerCount + " export listeners");

            if (listenerCount == 0) {
              System.out.println("[WARNING] No export listeners registered - export may not work");
            }

            for (int i = 0; i < listeners.size(); i++) {
              ExportImportListener l = listeners.get(i);
<<<<<<< HEAD
              System.out.println(
                  "[DEBUG] Calling export listener #" + (i + 1) + ": " + l.getClass().getName());
=======
              System.out.println("[DEBUG] Calling export listener #" + (i + 1)
                      + ": " + l.getClass().getName());
>>>>>>> 0f55a2cc
              l.onExport(exportFile);
            }

            // Verify file was created
            System.out.println("[DEBUG] Export operation completed");
            System.out.println("[DEBUG] File exists after export: " + exportFile.exists());
            if (exportFile.exists()) {
              System.out.println("[DEBUG] Export file size: " + exportFile.length() + " bytes");
            }

            // Show success message
            setCursor(Cursor.getDefaultCursor());
            showStatus("Export successful: " + exportFile.getName(), true);
            JOptionPane.showMessageDialog(this,
                "Calendar exported successfully to:\n" + exportFile.getAbsolutePath(),
                "Export Successful", JOptionPane.INFORMATION_MESSAGE);
          } catch (Exception ex) {
            System.err.println("[ERROR] Export failed: " + ex.getMessage());
            ex.printStackTrace();
            setCursor(Cursor.getDefaultCursor());
            showStatus("Export failed: " + ex.getMessage(), false);
            showError("Export failed: " + ex.getMessage());
          }
        }
      }
    });

  }

  /**
   * Adds an export/import listener.
   *
   * @param listener the listener to add
   */
  public void addExportImportListener(ExportImportListener listener) {
    this.listener = listener;
    this.listeners.add(listener);
  }

  /**
   * Shows a success message for an import operation with details on the number of events imported.
   *
   * @param message The success message with details
   */
  public void showImportSuccess(String message) {
<<<<<<< HEAD
    JOptionPane.showMessageDialog(this, message, "Import Successful",
        JOptionPane.INFORMATION_MESSAGE);
=======
    JOptionPane.showMessageDialog(this, message,
            "Import Successful", JOptionPane.INFORMATION_MESSAGE);
>>>>>>> 0f55a2cc
  }

  /**
   * Shows a success message for an export operation.
   */
  public void showExportSuccess() {
    JOptionPane.showMessageDialog(this, "Calendar exported successfully");
  }

  /**
   * Shows an error message.
   *
   * @param message the error message to display
   */
  public void showError(String message) {
    JOptionPane.showMessageDialog(this, message, "Error", JOptionPane.ERROR_MESSAGE);
  }

  /**
   * Shows an error message.
   *
   * @param message the error message to display
   */
  public void showErrorMessage(String message) {
    showError(message);
  }

  private void showStatus(String message, boolean success) {
    statusLabel.setText(message);
    statusLabel.setForeground(success ? new Color(46, 125, 50) : new Color(198, 40, 40));
    Timer timer = new Timer(3000, e -> {
      statusLabel.setText(" ");
      statusLabel.setForeground(Color.GRAY);
    });
    timer.setRepeats(false);
    timer.start();
  }
} <|MERGE_RESOLUTION|>--- conflicted
+++ resolved
@@ -20,11 +20,10 @@
 import javax.swing.filechooser.FileNameExtensionFilter;
 
 /**
- * A panel that manages calendar data import and export operations. This component provides buttons
- * for importing from and exporting to CSV files.
+ * A panel that manages calendar data import and export operations.
+ * This component provides buttons for importing from and exporting to CSV files.
  */
 public class GUIExportImportPanel extends JPanel {
-
   private final JButton importButton;
   private final JButton exportButton;
   private final JFileChooser fileChooser;
@@ -40,7 +39,6 @@
    * Interface for listening to export/import events.
    */
   public interface ExportImportListener {
-
     void onImport(File file);
 
     void onExport(File file);
@@ -148,16 +146,15 @@
         if (importFile != null && listener != null) {
           try {
             System.out.println("[DEBUG] Automatically starting import process for file: "
-<<<<<<< HEAD
-                + importFile.getAbsolutePath());
-=======
                     + importFile.getAbsolutePath());
->>>>>>> 0f55a2cc
 
             // Confirm import with user
-            int result = JOptionPane.showConfirmDialog(this,
-                "Import events from " + importFile.getName() + "?", "Confirm Import",
-                JOptionPane.YES_NO_OPTION, JOptionPane.QUESTION_MESSAGE);
+            int result = JOptionPane.showConfirmDialog(
+                    this,
+                    "Import events from " + importFile.getName() + "?",
+                    "Confirm Import",
+                    JOptionPane.YES_NO_OPTION,
+                    JOptionPane.QUESTION_MESSAGE);
 
             if (result == JOptionPane.YES_OPTION) {
               System.out.println("[DEBUG] User confirmed import, proceeding...");
@@ -205,19 +202,11 @@
 
         if (exportFile != null) {
           try {
-<<<<<<< HEAD
-            System.out.println(
-                "[DEBUG] Preparing to export calendar data to: " + exportFile.getAbsolutePath());
-            System.out.println("[DEBUG] File exists before export: " + exportFile.exists());
-            System.out.println(
-                "[DEBUG] File parent directory: " + exportFile.getParentFile().getAbsolutePath());
-=======
             System.out.println("[DEBUG] Preparing to export calendar data to: "
                     + exportFile.getAbsolutePath());
             System.out.println("[DEBUG] File exists before export: " + exportFile.exists());
             System.out.println("[DEBUG] File parent directory: "
                     + exportFile.getParentFile().getAbsolutePath());
->>>>>>> 0f55a2cc
             System.out.println("[DEBUG] File can write: " + exportFile.getParentFile().canWrite());
             setCursor(Cursor.getPredefinedCursor(Cursor.WAIT_CURSOR));
 
@@ -230,13 +219,8 @@
 
             for (int i = 0; i < listeners.size(); i++) {
               ExportImportListener l = listeners.get(i);
-<<<<<<< HEAD
-              System.out.println(
-                  "[DEBUG] Calling export listener #" + (i + 1) + ": " + l.getClass().getName());
-=======
               System.out.println("[DEBUG] Calling export listener #" + (i + 1)
                       + ": " + l.getClass().getName());
->>>>>>> 0f55a2cc
               l.onExport(exportFile);
             }
 
@@ -250,9 +234,11 @@
             // Show success message
             setCursor(Cursor.getDefaultCursor());
             showStatus("Export successful: " + exportFile.getName(), true);
-            JOptionPane.showMessageDialog(this,
-                "Calendar exported successfully to:\n" + exportFile.getAbsolutePath(),
-                "Export Successful", JOptionPane.INFORMATION_MESSAGE);
+            JOptionPane.showMessageDialog(
+                    this,
+                    "Calendar exported successfully to:\n" + exportFile.getAbsolutePath(),
+                    "Export Successful",
+                    JOptionPane.INFORMATION_MESSAGE);
           } catch (Exception ex) {
             System.err.println("[ERROR] Export failed: " + ex.getMessage());
             ex.printStackTrace();
@@ -282,13 +268,8 @@
    * @param message The success message with details
    */
   public void showImportSuccess(String message) {
-<<<<<<< HEAD
-    JOptionPane.showMessageDialog(this, message, "Import Successful",
-        JOptionPane.INFORMATION_MESSAGE);
-=======
     JOptionPane.showMessageDialog(this, message,
             "Import Successful", JOptionPane.INFORMATION_MESSAGE);
->>>>>>> 0f55a2cc
   }
 
   /**
