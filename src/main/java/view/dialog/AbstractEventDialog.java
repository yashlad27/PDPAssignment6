package view.dialog;

<<<<<<< HEAD

=======
>>>>>>> 0f55a2cc
import java.awt.BorderLayout;
import java.awt.Color;
import java.awt.Component;
import java.awt.FlowLayout;
import java.awt.GridBagConstraints;
import java.awt.Insets;
<<<<<<< HEAD
=======

>>>>>>> 0f55a2cc
import javax.swing.BorderFactory;
import javax.swing.JButton;
import javax.swing.JDialog;
import javax.swing.JOptionPane;
import javax.swing.JPanel;
import javax.swing.JTextArea;
import javax.swing.border.EmptyBorder;

import model.event.Event;

/**
 * Abstract base class for event dialogs that implements common functionality. This follows the
 * Single Responsibility Principle by extracting common behavior and the Template Method pattern for
 * dialog setup.
 */
public abstract class AbstractEventDialog extends JDialog implements IEventDialog {

  protected static final Color HEADER_COLOR = new Color(0x4a86e8);
  protected static final Color INFO_BACKGROUND = new Color(0xFFFAE6);
  protected static final Color INFO_BORDER = new Color(0xFFCC80);

  protected boolean actionConfirmed = false;
  protected final Event event;

  /**
   * Constructs a new AbstractEventDialog.
   *
   * @param parent the parent component
   * @param title  the dialog title
   * @param event  the event to edit/copy
   */
  public AbstractEventDialog(Component parent, String title, Event event) {
    super(JOptionPane.getFrameForComponent(parent), title, true);
    this.event = event;

    // Common initialization
    initDialog();
  }

  /**
   * Initializes the dialog. Template method pattern: defines the skeleton of the dialog setup.
   */
  protected void initDialog() {
    setSize(500, 600);
    setLocationRelativeTo(getParent());
    setResizable(true);

    initComponents();
    layoutComponents();
    setupListeners();
    loadEventData();
  }

  /**
   * Initializes the dialog components.
   */
  protected abstract void initComponents();

  /**
   * Lays out the dialog components.
   */
  protected abstract void layoutComponents();

  /**
   * Sets up event listeners for the dialog components.
   */
  protected abstract void setupListeners();

  /**
   * Loads event data into the dialog components.
   */
  protected abstract void loadEventData();

  /**
   * Creates an information panel with conflict prevention message.
   *
   * @param message the message to display
   * @return the created panel
   */
  protected JPanel createInfoPanel(String message) {
    JPanel infoPanel = new JPanel(new BorderLayout());
    infoPanel.setBorder(new EmptyBorder(10, 15, 0, 15));

    JTextArea infoText = new JTextArea(message);
    infoText.setEditable(false);
    infoText.setLineWrap(true);
    infoText.setWrapStyleWord(true);
    infoText.setBackground(INFO_BACKGROUND);
    infoText.setBorder(
        BorderFactory.createCompoundBorder(BorderFactory.createLineBorder(INFO_BORDER, 1),
            BorderFactory.createEmptyBorder(5, 5, 5, 5)));

    infoPanel.add(infoText, BorderLayout.CENTER);
    return infoPanel;
  }

  /**
   * Creates a button panel with the specified buttons.
   *
   * @param confirmButton the confirm button (save/copy)
   * @param cancelButton  the cancel button
   * @return the created panel
   */
  protected JPanel createButtonPanel(JButton confirmButton, JButton cancelButton) {
    JPanel buttonPanel = new JPanel(new FlowLayout(FlowLayout.RIGHT));
    buttonPanel.add(confirmButton);
    buttonPanel.add(cancelButton);
    return buttonPanel;
  }

  /**
   * Creates standard GridBagConstraints with common settings.
   *
   * @return the created constraints
   */
  protected GridBagConstraints createGBC() {
    GridBagConstraints gbc = new GridBagConstraints();
    gbc.gridx = 0;
    gbc.gridy = 0;
    gbc.anchor = GridBagConstraints.WEST;
    gbc.insets = new Insets(5, 5, 5, 5);
    return gbc;
  }

  /**
   * Shows the dialog and returns whether the action was confirmed.
   *
   * @return true if the action was confirmed, false otherwise
   */
  @Override
  public boolean showDialog() {
    setVisible(true);
    return actionConfirmed;
  }
}<|MERGE_RESOLUTION|>--- conflicted
+++ resolved
@@ -1,19 +1,12 @@
 package view.dialog;
 
-<<<<<<< HEAD
-
-=======
->>>>>>> 0f55a2cc
 import java.awt.BorderLayout;
 import java.awt.Color;
 import java.awt.Component;
 import java.awt.FlowLayout;
 import java.awt.GridBagConstraints;
 import java.awt.Insets;
-<<<<<<< HEAD
-=======
 
->>>>>>> 0f55a2cc
 import javax.swing.BorderFactory;
 import javax.swing.JButton;
 import javax.swing.JDialog;
@@ -25,9 +18,9 @@
 import model.event.Event;
 
 /**
- * Abstract base class for event dialogs that implements common functionality. This follows the
- * Single Responsibility Principle by extracting common behavior and the Template Method pattern for
- * dialog setup.
+ * Abstract base class for event dialogs that implements common functionality.
+ * This follows the Single Responsibility Principle by extracting common behavior
+ * and the Template Method pattern for dialog setup.
  */
 public abstract class AbstractEventDialog extends JDialog implements IEventDialog {
 
@@ -54,7 +47,8 @@
   }
 
   /**
-   * Initializes the dialog. Template method pattern: defines the skeleton of the dialog setup.
+   * Initializes the dialog.
+   * Template method pattern: defines the skeleton of the dialog setup.
    */
   protected void initDialog() {
     setSize(500, 600);
@@ -102,8 +96,8 @@
     infoText.setLineWrap(true);
     infoText.setWrapStyleWord(true);
     infoText.setBackground(INFO_BACKGROUND);
-    infoText.setBorder(
-        BorderFactory.createCompoundBorder(BorderFactory.createLineBorder(INFO_BORDER, 1),
+    infoText.setBorder(BorderFactory.createCompoundBorder(
+            BorderFactory.createLineBorder(INFO_BORDER, 1),
             BorderFactory.createEmptyBorder(5, 5, 5, 5)));
 
     infoPanel.add(infoText, BorderLayout.CENTER);
