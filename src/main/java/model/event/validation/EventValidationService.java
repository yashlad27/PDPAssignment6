package model.event.validation;

import java.time.DayOfWeek;
import java.time.LocalDate;
import java.time.LocalDateTime;
import java.util.HashSet;
import java.util.Set;

import model.event.Event;
import model.event.RecurringEvent;
import model.exceptions.InvalidEventException;

/**
 * Consolidated implementation that provides validation logic for events. This class implements the
 * unified IEventValidator interface.
 */
public class EventValidationService implements IEventValidator {

  private static final int MIN_NAME_LENGTH = 1;
  private static final int MAX_NAME_LENGTH = 100;
  private static final int MAX_DESCRIPTION_LENGTH = 500;
  private static final int MAX_LOCATION_LENGTH = 200;

  @Override
  public void validateEventDates(LocalDateTime start, LocalDateTime end)
<<<<<<< HEAD
      throws InvalidEventException {
=======
          throws InvalidEventException {
>>>>>>> 0f55a2cc
    if (start == null || end == null) {
      throw new InvalidEventException("Event dates cannot be null");
    }

    if (end.isBefore(start)) {
      throw new InvalidEventException("End date/time cannot be before start date/time");
    }

<<<<<<< HEAD
    // Comment out past date validation for testing
    // if (start.isBefore(LocalDateTime.now())) {
    // throw new InvalidEventException("Event cannot be created in the past");
    // }
=======
    if (start.isBefore(LocalDateTime.now())) {
      throw new InvalidEventException("Event cannot be created in the past");
    }
>>>>>>> 0f55a2cc
  }

  @Override
  public void validateRecurringEventParams(Set<DayOfWeek> days, int occurrences)
      throws InvalidEventException {
    if (days == null || days.isEmpty()) {
      throw new InvalidEventException("Recurring event must have at least one repeat day");
    }

    if (occurrences <= 0) {
      throw new InvalidEventException("Number of occurrences must be positive");
    }
  }

  @Override
  public void validateAllDayEventParams(LocalDate date) throws InvalidEventException {
    if (date == null) {
      throw new InvalidEventException("Event date cannot be null");
    }

<<<<<<< HEAD
    // Comment out past date validation for testing
    //     if (date.isBefore(LocalDate.now())) {
    //         throw new InvalidEventException("Event cannot be created in the past");
    //     }
=======
    if (date.isBefore(LocalDate.now())) {
      throw new InvalidEventException("Event cannot be created in the past");
    }
>>>>>>> 0f55a2cc
  }

  /**
   * Internal helper method to validate an event name according to length rules.
   *
   * @param name the name to validate
   * @return true if valid, false otherwise
   */
  private boolean validateEventNameInternal(String name) {
    if (name == null || name.trim().isEmpty()) {
      return false;
    }
    int length = name.trim().length();
    return length >= MIN_NAME_LENGTH && length <= MAX_NAME_LENGTH;
  }

  @Override
  public boolean validateEventName(String name) {
    return validateEventNameInternal(name);
  }

  @Override
  public void validateEventNameWithException(String name) throws InvalidEventException {
    if (!validateEventNameInternal(name)) {
      if (name == null || name.trim().isEmpty()) {
        throw new InvalidEventException("Event name cannot be empty");
      } else {
<<<<<<< HEAD
        throw new InvalidEventException(
            "Event name cannot exceed " + MAX_NAME_LENGTH + " characters");
=======
        throw new InvalidEventException("Event name cannot exceed "
                + MAX_NAME_LENGTH + " characters");
>>>>>>> 0f55a2cc
      }
    }
  }

  @Override
  public boolean validateEventDescription(String description) {
    if (description == null) {
      return false;
    }
    return description.length() <= MAX_DESCRIPTION_LENGTH;
  }

  @Override
  public boolean validateEventLocation(String location) {
    if (location == null) {
      return false;
    }
    return location.length() <= MAX_LOCATION_LENGTH;
  }

  @Override
  public void validateEventTimes(LocalDateTime startTime, LocalDateTime endTime)
<<<<<<< HEAD
      throws InvalidEventException {
=======
          throws InvalidEventException {
>>>>>>> 0f55a2cc
    if (startTime == null || endTime == null) {
      throw new InvalidEventException("Event start and end times cannot be null");
    }
    if (endTime.isBefore(startTime)) {
      throw new InvalidEventException("Event end time cannot be before start time");
    }
    if (startTime.equals(endTime)) {
      throw new InvalidEventException("Event start and end times cannot be the same");
    }
  }

  @Override
  public void validateEvent(Event event) throws InvalidEventException {
    if (event == null) {
      throw new InvalidEventException("Event cannot be null");
    }

    validateEventDates(event.getStartDateTime(), event.getEndDateTime());

    if (!validateEventNameInternal(event.getSubject())) {
      throw new InvalidEventException("Invalid event name");
    }

    if (!validateEventDescription(event.getDescription())) {
      throw new InvalidEventException("Invalid event description");
    }

    if (!validateEventLocation(event.getLocation())) {
      throw new InvalidEventException("Invalid event location");
    }
  }

  @Override
  public void validateRecurringEvent(RecurringEvent event) throws InvalidEventException {
    if (event == null) {
      throw new InvalidEventException("Recurring event cannot be null");
    }

    if (event.getRepeatDays() == null || event.getRepeatDays().isEmpty()) {
      throw new InvalidEventException("Recurring event must have at least one repeat day");
    }

    validateEvent(event);
  }

  @Override
  public boolean validateWeekdayString(String weekdays) {
    if (weekdays == null || weekdays.trim().isEmpty()) {
      return false;
    }

    String validDayCodes = "MTWRFSU";
    for (char c : weekdays.toUpperCase().toCharArray()) {
      if (validDayCodes.indexOf(c) == -1) {
        return false;
      }
    }
    return true;
  }

  @Override
  public Set<DayOfWeek> parseWeekdays(String weekdays) throws InvalidEventException {
    if (!validateWeekdayString(weekdays)) {
      throw new InvalidEventException("Invalid weekday string: " + weekdays);
    }

    Set<DayOfWeek> days = new HashSet<>();
    for (char c : weekdays.toUpperCase().toCharArray()) {
      switch (c) {
        case 'M':
          days.add(DayOfWeek.MONDAY);
          break;
        case 'T':
          days.add(DayOfWeek.TUESDAY);
          break;
        case 'W':
          days.add(DayOfWeek.WEDNESDAY);
          break;
        case 'R':
          days.add(DayOfWeek.THURSDAY);
          break;
        case 'F':
          days.add(DayOfWeek.FRIDAY);
          break;
        case 'S':
          days.add(DayOfWeek.SATURDAY);
          break;
        case 'U':
          days.add(DayOfWeek.SUNDAY);
          break;
      }
    }

    return days;
  }
} <|MERGE_RESOLUTION|>--- conflicted
+++ resolved
@@ -11,11 +11,10 @@
 import model.exceptions.InvalidEventException;
 
 /**
- * Consolidated implementation that provides validation logic for events. This class implements the
- * unified IEventValidator interface.
+ * Consolidated implementation that provides validation logic for events.
+ * This class implements the unified IEventValidator interface.
  */
 public class EventValidationService implements IEventValidator {
-
   private static final int MIN_NAME_LENGTH = 1;
   private static final int MAX_NAME_LENGTH = 100;
   private static final int MAX_DESCRIPTION_LENGTH = 500;
@@ -23,11 +22,7 @@
 
   @Override
   public void validateEventDates(LocalDateTime start, LocalDateTime end)
-<<<<<<< HEAD
-      throws InvalidEventException {
-=======
           throws InvalidEventException {
->>>>>>> 0f55a2cc
     if (start == null || end == null) {
       throw new InvalidEventException("Event dates cannot be null");
     }
@@ -36,21 +31,14 @@
       throw new InvalidEventException("End date/time cannot be before start date/time");
     }
 
-<<<<<<< HEAD
-    // Comment out past date validation for testing
-    // if (start.isBefore(LocalDateTime.now())) {
-    // throw new InvalidEventException("Event cannot be created in the past");
-    // }
-=======
     if (start.isBefore(LocalDateTime.now())) {
       throw new InvalidEventException("Event cannot be created in the past");
     }
->>>>>>> 0f55a2cc
   }
 
   @Override
   public void validateRecurringEventParams(Set<DayOfWeek> days, int occurrences)
-      throws InvalidEventException {
+          throws InvalidEventException {
     if (days == null || days.isEmpty()) {
       throw new InvalidEventException("Recurring event must have at least one repeat day");
     }
@@ -66,16 +54,9 @@
       throw new InvalidEventException("Event date cannot be null");
     }
 
-<<<<<<< HEAD
-    // Comment out past date validation for testing
-    //     if (date.isBefore(LocalDate.now())) {
-    //         throw new InvalidEventException("Event cannot be created in the past");
-    //     }
-=======
     if (date.isBefore(LocalDate.now())) {
       throw new InvalidEventException("Event cannot be created in the past");
     }
->>>>>>> 0f55a2cc
   }
 
   /**
@@ -103,13 +84,8 @@
       if (name == null || name.trim().isEmpty()) {
         throw new InvalidEventException("Event name cannot be empty");
       } else {
-<<<<<<< HEAD
-        throw new InvalidEventException(
-            "Event name cannot exceed " + MAX_NAME_LENGTH + " characters");
-=======
         throw new InvalidEventException("Event name cannot exceed "
                 + MAX_NAME_LENGTH + " characters");
->>>>>>> 0f55a2cc
       }
     }
   }
@@ -132,11 +108,7 @@
 
   @Override
   public void validateEventTimes(LocalDateTime startTime, LocalDateTime endTime)
-<<<<<<< HEAD
-      throws InvalidEventException {
-=======
           throws InvalidEventException {
->>>>>>> 0f55a2cc
     if (startTime == null || endTime == null) {
       throw new InvalidEventException("Event start and end times cannot be null");
     }
