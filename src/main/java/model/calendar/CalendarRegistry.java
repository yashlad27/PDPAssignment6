package model.calendar;

import java.util.HashMap;
import java.util.Map;
import java.util.Set;
import java.util.function.Consumer;

import model.calendar.iterator.ConsolidatedIterator;
import model.event.Event;
import model.event.RecurringEvent;
import model.exceptions.CalendarNotFoundException;
import model.exceptions.ConflictingEventException;
import model.exceptions.DuplicateCalendarException;

/**
 * Manages registration and retrieval of calendars by name. This class is responsible for storing
 * calendars and providing access to them by name, following the Single Responsibility Principle.
 */
public class CalendarRegistry {

  private final Map<String, Calendar> calendars;
  private String activeCalendarName;

  /**
   * Constructs a new CalendarRegistry with no calendars.
   */
  public CalendarRegistry() {
    this.calendars = new HashMap<>();
    this.activeCalendarName = null;
  }

  /**
   * Gets a calendar by name.
   *
   * @param name the name of the calendar
   * @return the calendar with the specified name
   * @throws CalendarNotFoundException if no calendar with the specified name exists
   */
  public Calendar getCalendarByName(String name) throws CalendarNotFoundException {
    if (!calendars.containsKey(name)) {
      throw new CalendarNotFoundException("Calendar not found: " + name);
    }
    return calendars.get(name);
  }

  /**
   * Registers a calendar with the specified name.
   *
   * @param name     the unique name for the calendar
   * @param calendar the calendar to register
   * @throws DuplicateCalendarException if a calendar with the specified name already exists
   */
  public void registerCalendar(String name, Calendar calendar) throws DuplicateCalendarException {
    if (name == null || name.trim().isEmpty()) {
      throw new IllegalArgumentException("Calendar name cannot be null or empty");
    }

    if (calendars.containsKey(name)) {
      throw new DuplicateCalendarException("Calendar with name '" + name + "' already exists");
    }

    calendars.put(name, calendar);

    if (activeCalendarName == null) {
      activeCalendarName = name;
    }
  }

  /**
   * Removes a calendar from the registry.
   *
   * @param name the name of the calendar to remove
   * @throws CalendarNotFoundException if no calendar with the specified name exists
   */
  public void removeCalendar(String name) throws CalendarNotFoundException {
    if (!calendars.containsKey(name)) {
      throw new CalendarNotFoundException("Calendar not found: " + name);
    }

    calendars.remove(name);

    if (name.equals(activeCalendarName)) {
      if (!calendars.isEmpty()) {
        activeCalendarName = calendars.keySet().iterator().next();
      } else {
        activeCalendarName = null;
      }
    }
  }

  /**
   * Checks if the specified calendar name exists.
   *
   * @param name the calendar name to check
   * @return true if a calendar with the specified name exists, false otherwise
   */
  public boolean hasCalendar(String name) {
    return calendars.containsKey(name);
  }

  /**
   * Gets the names of all registered calendars.
   *
   * @return a set of calendar names
   */
  public Set<String> getCalendarNames() {
    return calendars.keySet();
  }

  /**
   * Gets an iterator for all calendars in this registry.
   *
   * @return an iterator for all calendars
   */
  public ConsolidatedIterator.ICalendarIterator getCalendarIterator() {
    return ConsolidatedIterator.forCalendarRegistry(calendars);
  }

  /**
   * Gets the number of calendars.
   *
   * @return the number of calendars
   */
  public int getCalendarCount() {
    return calendars.size();
  }

  /**
   * Gets the currently active calendar.
   *
   * @return the active calendar
   * @throws CalendarNotFoundException if no calendar is currently active
   */
  public Calendar getActiveCalendar() throws CalendarNotFoundException {
    if (activeCalendarName == null) {
      throw new CalendarNotFoundException("No active calendar set");
    }
    return calendars.get(activeCalendarName);
  }

  /**
   * Sets the active calendar by name.
   *
   * @param name the name of the calendar to set as active
   * @throws CalendarNotFoundException if no calendar with the specified name exists
   */
  public void setActiveCalendar(String name) throws CalendarNotFoundException {
    if (!calendars.containsKey(name)) {
      throw new CalendarNotFoundException("Calendar not found: " + name);
    }
    activeCalendarName = name;
  }

  /**
   * Gets the name of the currently active calendar.
   *
   * @return the name of the active calendar, or null if no calendar is active
   */
  public String getActiveCalendarName() {
    return activeCalendarName;
  }

  /**
   * Applies a consumer to a calendar by name.
   *
   * @param calendarName the name of the calendar
   * @param consumer     the consumer to apply
   * @throws CalendarNotFoundException if the calendar cannot be found
   */
  public void applyToCalendar(String calendarName, Consumer<Calendar> consumer)
      throws CalendarNotFoundException {
    Calendar calendar = getCalendarByName(calendarName);
    consumer.accept(calendar);
  }

  /**
<<<<<<< HEAD
   * Function to update the name of a calendar.
   *
   * @param oldName old name of the calendar
   * @param newName new name of the calendar.
=======
   * Renames a calendar from oldName to newName.
   * 
   * @param oldName the current name of the calendar
   * @param newName the new name for the calendar
   * @throws CalendarNotFoundException if no calendar with oldName exists
   * @throws DuplicateCalendarException if a calendar with newName already exists
   */
  public void renameCalendar(String oldName, String newName) 
          throws CalendarNotFoundException, DuplicateCalendarException {
    if (!calendars.containsKey(oldName)) {
      throw new CalendarNotFoundException("Calendar not found: " + oldName);
    }
    if (calendars.containsKey(newName)) {
      throw new DuplicateCalendarException("Calendar already exists: " + newName);
    }
    
    updateCalendarName(oldName, newName);
  }

  /**
   * Applies a consumer to the active calendar.
   *
   * @param consumer the consumer to apply
   * @throws CalendarNotFoundException if no active calendar is set
   */
  public void applyToActiveCalendar(Consumer<Calendar> consumer)
          throws CalendarNotFoundException {
    if (activeCalendarName == null) {
      throw new CalendarNotFoundException("No active calendar set");
    }
    applyToCalendar(activeCalendarName, consumer);
  }

  /**
   * Updates the name of a calendar. This method is an implementation detail and
   * should not be called directly. Use renameCalendar instead.
   *
   * @param oldName the old name of the calendar
   * @param newName the new name for the calendar
>>>>>>> 0f55a2cc
   */
  public void updateCalendarName(String oldName, String newName) {
    if (!calendars.containsKey(oldName)) {
      throw new IllegalArgumentException("Calendar not found: " + oldName);
    }
    if (calendars.containsKey(newName)) {
      throw new IllegalArgumentException("Calendar already exists: " + newName);
    }

    Calendar calendar = calendars.get(oldName);
    Calendar newCalendar = new Calendar(newName, calendar.getTimeZone().getID());

    // Copy all events from the old calendar to the new one
    for (Event event : calendar.getAllEvents()) {
      try {
        newCalendar.addEvent(event, true);
      } catch (ConflictingEventException e) {
        // This should not happen since we're copying events one by one
        throw new RuntimeException("Failed to copy event: " + e.getMessage());
      }
    }

    // Copy all recurring events from the old calendar to the new one
    for (RecurringEvent event : calendar.getAllRecurringEvents()) {
      try {
        newCalendar.addRecurringEvent(event, true);
      } catch (ConflictingEventException e) {
        // This should not happen since we're copying events one by one
        throw new RuntimeException("Failed to copy recurring event: " + e.getMessage());
      }
    }

    calendars.remove(oldName);
    calendars.put(newName, newCalendar);

    if (oldName.equals(activeCalendarName)) {
      activeCalendarName = newName;
    }
  }
}<|MERGE_RESOLUTION|>--- conflicted
+++ resolved
@@ -13,8 +13,9 @@
 import model.exceptions.DuplicateCalendarException;
 
 /**
- * Manages registration and retrieval of calendars by name. This class is responsible for storing
- * calendars and providing access to them by name, following the Single Responsibility Principle.
+ * Manages registration and retrieval of calendars by name.
+ * This class is responsible for storing calendars and providing
+ * access to them by name, following the Single Responsibility Principle.
  */
 public class CalendarRegistry {
 
@@ -50,7 +51,8 @@
    * @param calendar the calendar to register
    * @throws DuplicateCalendarException if a calendar with the specified name already exists
    */
-  public void registerCalendar(String name, Calendar calendar) throws DuplicateCalendarException {
+  public void registerCalendar(String name, Calendar calendar)
+          throws DuplicateCalendarException {
     if (name == null || name.trim().isEmpty()) {
       throw new IllegalArgumentException("Calendar name cannot be null or empty");
     }
@@ -168,18 +170,12 @@
    * @throws CalendarNotFoundException if the calendar cannot be found
    */
   public void applyToCalendar(String calendarName, Consumer<Calendar> consumer)
-      throws CalendarNotFoundException {
+          throws CalendarNotFoundException {
     Calendar calendar = getCalendarByName(calendarName);
     consumer.accept(calendar);
   }
 
   /**
-<<<<<<< HEAD
-   * Function to update the name of a calendar.
-   *
-   * @param oldName old name of the calendar
-   * @param newName new name of the calendar.
-=======
    * Renames a calendar from oldName to newName.
    * 
    * @param oldName the current name of the calendar
@@ -219,7 +215,6 @@
    *
    * @param oldName the old name of the calendar
    * @param newName the new name for the calendar
->>>>>>> 0f55a2cc
    */
   public void updateCalendarName(String oldName, String newName) {
     if (!calendars.containsKey(oldName)) {
