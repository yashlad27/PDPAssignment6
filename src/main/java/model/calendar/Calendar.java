package model.calendar;

import java.io.IOException;
import java.time.DayOfWeek;
import java.time.LocalDate;
import java.time.LocalDateTime;
import java.time.LocalTime;
import java.time.ZoneId;
import java.time.ZonedDateTime;
import java.util.ArrayList;
import java.util.HashMap;
import java.util.List;
import java.util.Map;
import java.util.Set;
import java.util.TimeZone;
import java.util.UUID;
import java.util.stream.Collectors;

import model.calendar.iterator.ConsolidatedIterator;
import model.event.Event;
import model.event.EventPropertyUpdater;
import model.event.RecurringEvent;
import model.exceptions.CalendarExceptions.ConflictingEventException;
import model.export.IDataExporter;
import utilities.DateTimeUtil;
import utilities.TimeZoneHandler;

/**
 * Implementation of the ICalendar interface that manages a calendar's events and operations. This
 * class provides comprehensive functionality for managing both single and recurring events,
 * including creation, modification, querying, and conflict detection.
 *
 * <p>Key Features: Manages both single and recurring events, Supports event conflict detection,
 * Provides flexible event querying (by date, range, or custom filters), Handles event property
 * updates, Supports calendar data export to CSV
 *
 * <p>The calendar maintains separate collections for single and recurring events,
 * with UUID-based indexing for efficient event lookup.
 */
public class Calendar implements ICalendar {

  private final List<Event> events;
  private final List<RecurringEvent> recurringEvents;
  private final Map<UUID, Event> eventById;
  private final Map<UUID, RecurringEvent> recurringEventById;
  private String name;
  private TimeZone timezone;
  private final Map<String, EventPropertyUpdater> propertyUpdaters;
  private final TimeZoneHandler timezoneHandler;

  /**
   * Constructs a new Calendar instance with default settings. Initializes empty event collections
   * and sets default values: - Name: "Default" - Timezone: "America/New_York" - Empty events and
   * recurring events lists - Empty event ID mappings - Initialized property updaters for event
   * modification
   */
  public Calendar() {
    this.events = new ArrayList<>();
    this.recurringEvents = new ArrayList<>();
    this.eventById = new HashMap<>();
    this.recurringEventById = new HashMap<>();
    this.name = "Default";
    this.timezone = TimeZone.getTimeZone("America/New_York");

    this.propertyUpdaters = new HashMap<>();
    initializePropertyUpdaters();
    this.timezoneHandler = new TimeZoneHandler();
  }

  /**
   * Constructs a new Calendar with the specified name and timezone. Initializes the event
   * collections, maps for accessing events by ID, property updaters for event modifications, and
   * timezone handling.
   *
   * @param name     the name of the calendar
   * @param timezone the timezone identifier for this calendar (e.g., "America/New_York")
   */
  public Calendar(String name, String timezone) {
    this.name = name;
    this.timezone = TimeZone.getTimeZone(timezone);
    this.events = new ArrayList<>();
    this.recurringEvents = new ArrayList<>();
    this.eventById = new HashMap<>();
    this.recurringEventById = new HashMap<>();

    this.propertyUpdaters = new HashMap<>();
    initializePropertyUpdaters();
    this.timezoneHandler = new TimeZoneHandler();
  }

  /**
   * Adds an event to the calendar.
   *
   * @param event       the event to add
   * @param autoDecline whether to automatically decline conflicting events
   * @return true if the event was added successfully
   * @throws ConflictingEventException if there is a conflict and autoDecline is false
   */
  @Override
  public boolean addEvent(Event event, boolean autoDecline) throws ConflictingEventException {
    if (event == null) {
      throw new IllegalArgumentException("Event cannot be null");
    }

    LocalDateTime startUTC = timezoneHandler.convertToUTC(event.getStartDateTime(),
        timezone.getID());
    LocalDateTime endUTC = timezoneHandler.convertToUTC(event.getEndDateTime(), timezone.getID());

    Event utcEvent = new Event(
        event.getSubject(),
        startUTC,
        endUTC,
        event.getDescription(),
        event.getLocation(),
        event.isPublic()
    );

    if (!autoDecline) {
      for (Event existingEvent : events) {
        if (utcEvent.conflictsWith(existingEvent)) {
          throw new ConflictingEventException("Event conflicts with existing event");
        }
      }
    }

    events.add(utcEvent);
    // Store the event in the eventById map for future lookup
    eventById.put(utcEvent.getId(), utcEvent);
    System.out.println("[DEBUG] Calendar.addEvent - Added event to map with ID: "
        + utcEvent.getId());

    return true;
  }

  /**
   * Adds a recurring event to the calendar with conflict checking for all occurrences.
   *
   * <p>The method performs the following steps:
   * 1. Validates the recurring event is not null 2. Generates all event occurrences 3. Checks each
   * occurrence for conflicts 4. If autoDecline is true, throws exception on any conflict 5. If
   * autoDecline is false, returns false on any conflict 6. Adds the recurring event and all its
   * occurrences to respective collections
   *
   * @param recurringEvent The recurring event to add, must not be null
   * @param autoDecline    If true, throws exception on conflict; if false, returns false
   * @return true if event was added successfully, false otherwise
   */
  @Override
  public boolean addRecurringEvent(RecurringEvent recurringEvent, boolean autoDecline)
      throws ConflictingEventException {
    if (recurringEvent == null) {
      throw new IllegalArgumentException("Recurring event cannot be null");
    }

    List<Event> occurrences = recurringEvent.getAllOccurrences();

    List<Event> utcOccurrences = new ArrayList<>();
    for (Event occurrence : occurrences) {
      LocalDateTime startUTC = timezoneHandler.convertToUTC(occurrence.getStartDateTime(),
          timezone.getID());
      LocalDateTime endUTC = timezoneHandler.convertToUTC(occurrence.getEndDateTime(),
          timezone.getID());
      Event utcOccurrence = new Event(
          occurrence.getSubject(),
          startUTC,
          endUTC,
          occurrence.getDescription(),
          occurrence.getLocation(),
          occurrence.isPublic()
      );
      utcOccurrences.add(utcOccurrence);
    }

    for (Event utcOccurrence : utcOccurrences) {
      if (hasConflict(utcOccurrence)) {
        if (autoDecline) {
          throw new ConflictingEventException(
              "Cannot add recurring event '" + recurringEvent.getSubject()
                  + "' due to conflict with an existing event");
        }
        return false;
      }
    }

    recurringEvents.add(recurringEvent);
    recurringEventById.put(recurringEvent.getId(), recurringEvent);

    for (Event utcOccurrence : utcOccurrences) {
      events.add(utcOccurrence);
      eventById.put(utcOccurrence.getId(), utcOccurrence);
    }

    return true;
  }

  /**
   * Creates a recurring event that repeats on specified weekdays until a given end date.
   *
   * <p>Example weekdays format: "MWF" for Monday, Wednesday, Friday
   * Valid weekday codes: M (Monday), T (Tuesday), W (Wednesday), R (Thursday), F (Friday), S
   * (Saturday), U (Sunday)
   *
   * @param name        Event name/subject
   * @param start       Start date and time of the first occurrence
   * @param end         End date and time of the first occurrence
   * @param weekdays    String specifying which days of the week the event repeats on
   * @param untilDate   The last date on which the event can occur
   * @param autoDecline If true, throws exception on conflict; if false, returns false
   * @return true if event was created successfully
   * @throws ConflictingEventException if autoDecline is true and any occurrence conflicts
   */
  @Override
  public boolean createRecurringEventUntil(String name, LocalDateTime start, LocalDateTime end,
      String weekdays, LocalDate untilDate,
      boolean autoDecline) throws ConflictingEventException {
    try {
      Set<DayOfWeek> repeatDays = DateTimeUtil.parseWeekdays(weekdays);

      RecurringEvent recurringEvent = new RecurringEvent.Builder(name, start, end,
          repeatDays).isPublic(true).endDate(untilDate).build();

      return addRecurringEvent(recurringEvent, autoDecline);
    } catch (IllegalArgumentException e) {
      return false;
    }
  }

  @Override
  public boolean createAllDayRecurringEvent(String name, LocalDate date, String weekdays,
      int occurrences,
      boolean autoDecline, String description,
      String location, boolean isPublic)
      throws ConflictingEventException {
    try {
      Set<DayOfWeek> repeatDays = DateTimeUtil.parseWeekdays(weekdays);

      LocalDateTime startOfDay = date.atStartOfDay();
      LocalDateTime endOfDay = date.atTime(23, 59, 59);

      RecurringEvent recurringEvent = new RecurringEvent.Builder(name, startOfDay, endOfDay,
          repeatDays).description(description).location(location).isPublic(isPublic)
          .occurrences(occurrences).isAllDay(true).build();

      return addRecurringEvent(recurringEvent, autoDecline);
    } catch (IllegalArgumentException e) {
      return false;
    }
  }

  @Override
  public boolean createAllDayRecurringEventUntil(String name, LocalDate date, String weekdays,
      LocalDate untilDate, boolean autoDecline,
      String description, String location,
      boolean isPublic)
      throws ConflictingEventException {
    try {
      Set<DayOfWeek> repeatDays = DateTimeUtil.parseWeekdays(weekdays);

      LocalDateTime startOfDay = date.atStartOfDay();
      LocalDateTime endOfDay = date.atTime(23, 59, 59);

      RecurringEvent recurringEvent = new RecurringEvent.Builder(name, startOfDay, endOfDay,
          repeatDays).description(description).location(location).isPublic(isPublic)
          .endDate(untilDate).isAllDay(true).build();

      return addRecurringEvent(recurringEvent, autoDecline);
    } catch (IllegalArgumentException e) {
      return false;
    }
  }

  /**
   * Finds an event by its subject and start date/time.
   *
   * @param subject       The event subject to search for
   * @param startDateTime The exact start date and time to match (in calendar's timezone)
   * @return The matching Event object, or null if no match is found
   */
  @Override
  public Event findEvent(String subject, LocalDateTime startDateTime) {
    if (subject == null || startDateTime == null) {
      throw new IllegalArgumentException("Subject and start date/time cannot be null");
    }

    LocalDateTime utcStartTime = timezoneHandler.convertToUTC(startDateTime, timezone.getID());

    Event event = events.stream()
        .filter(e -> e.getSubject().equals(subject) &&
            e.getStartDateTime().equals(utcStartTime))
        .findFirst()
        .orElse(null);

    if (event != null) {
      return event;
    }

    for (RecurringEvent recurringEvent : recurringEvents) {
      if (recurringEvent.getSubject().equals(subject)) {
        List<Event> occurrences = recurringEvent.getAllOccurrences();
        for (Event occurrence : occurrences) {
          if (occurrence.getStartDateTime().equals(utcStartTime)) {
            return occurrence;
          }
        }
      }
    }

    return null;
  }

  /**
   * Retrieves all events in calendar.
   *
   * @return List of all events.
   */
  @Override
  public List<Event> getAllEvents() {
    ConsolidatedIterator.IEventIterator iterator = getEventIterator();
    List<Event> allEvents = new ArrayList<>();

    while (iterator.hasNext()) {
      allEvents.add(iterator.next());
    }

    return allEvents;
  }

  /**
   * Edits a specific event in calendar.
   *
   * @param subject       the subject of the event to edit
   * @param startDateTime the start date/time of the event to edit (in calendar's timezone)
   * @param property      the property to edit
   * @param newValue      the new value for the property
   * @return true if the operation is successful
   */
  @Override
  public boolean editSingleEvent(String subject, LocalDateTime startDateTime, String property,
      String newValue) {
    Event eventToEdit = findEvent(subject, startDateTime);

    if (eventToEdit == null) {
      return false;
    }

    return updateEventProperty(eventToEdit, property, newValue);
  }

  /**
   * Edits a specific event in calendar for a given date.
   *
   * @param subject       the subject of the recurring events to edit
   * @param startDateTime the start date/time to begin editing from
   * @param property      the property to edit
   * @param newValue      the new value for the property
   * @return the number of events edited
   */
  @Override
  public int editEventsFromDate(String subject, LocalDateTime startDateTime, String property,
      String newValue) {
    int count = 0;

    List<Event> matchingEvents = events.stream().filter(e -> e.getSubject().equals(subject)
<<<<<<< HEAD
        && !e.getStartDateTime().isBefore(startDateTime)).collect(Collectors.toList());
=======
            && !e.getStartDateTime().isBefore(startDateTime)).collect(Collectors.toList());
>>>>>>> b0f86b6e

    for (Event event : matchingEvents) {
      if (updateEventProperty(event, property, newValue)) {
        count++;
      }
    }

    return count;
  }

  /**
   * Edits multiple events at once.
   *
   * @param subject  the subject of the events to edit
   * @param property the property to edit
   * @param newValue the new value for the property
   * @return number of occurrences edited
   */
  @Override
  public int editAllEvents(String subject, String property, String newValue) {
    int count = 0;

    List<Event> matchingEvents = events.stream().filter(e -> e.getSubject().equals(subject))
        .collect(Collectors.toList());

    for (Event event : matchingEvents) {
      if (updateEventProperty(event, property, newValue)) {
        count++;
      }
    }
    return count;
  }

  /**
   * Retrieves all recurring events in the calendar.
   *
   * @return a list of all recurring events
   */
  @Override
  public List<RecurringEvent> getAllRecurringEvents() {
    return new ArrayList<>(recurringEvents);
  }

  /**
   * Export all events of the calendar to a CSV file.
   *
   * @param filePath the path where the CSV file should be created
   * @return filePath of exported csv
   * @throws IOException if an I/O error occurs
   */
  @Override
  public String exportData(String filePath, IDataExporter exporter) throws IOException {
    if (filePath == null || filePath.trim().isEmpty()) {
      throw new IllegalArgumentException("File path cannot be null or empty");
    }
    if (exporter == null) {
      throw new IllegalArgumentException("Exporter cannot be null");
    }
    return exporter.export(filePath, events);
  }

  /**
   * Checks if an event conflicts with any existing event in the calendar.
   *
   * @param event the event to check for conflicts
   * @return true if there is a conflict, false otherwise
   */
  private boolean hasConflict(Event event) {
    EventFilter conflictFilter = existingEvent -> event.conflictsWith(existingEvent);
    ConsolidatedIterator.IEventIterator iterator = getFilteredEventIterator(conflictFilter);
    return iterator.hasNext();
  }

  /**
   * Updates a property of an event.
   *
   * @param event    the event to update
   * @param property the property to update
   * @param newValue the new value
   * @return true if the update was successful
   */
  private boolean updateEventProperty(Event event, String property, String newValue) {
    EventPropertyUpdater updater = propertyUpdaters.get(property.toLowerCase());
    if (updater == null) {
      return false;
    }

    try {
      return updater.update(event, newValue);
    } catch (Exception e) {
      return false;
    }
  }

  /**
   * Gets all events on a specific date.
   *
   * @param date the date to get events for
   * @return a list of events on the specified date
   */
  @Override
  public List<Event> getEventsOnDate(LocalDate date) {
    if (date == null) {
      throw new IllegalArgumentException("Date cannot be null");
    }

    Map<UUID, Event> eventsOnDateById = new HashMap<>();

    // Get events for a wider date range to catch timezone-affected events
    // We need to look at the day before and after to catch events that might be
    // on a different day in UTC
    LocalDate dayBefore = date.minusDays(1);
    LocalDate dayAfter = date.plusDays(1);

    // First get all events in the expanded date range
    List<Event> allEventsInRange = getEventsInRange(dayBefore, dayAfter);

    // Filter events based on both local date and UTC date
    LocalDate localDate = date;  // Target date in local timezone

    for (Event event : allEventsInRange) {
      // For events happening at day boundaries, we need to be lenient in our filtering
      if (event.getStartDateTime() != null && event.getEndDateTime() != null) {
        LocalDate eventStartDate = event.getStartDateTime().toLocalDate();
        LocalDate eventEndDate = event.getEndDateTime().toLocalDate();

        // Event is related to our date if:
        // 1. The event starts or ends on our target date (classic case)
        if (eventStartDate.equals(localDate) || eventEndDate.equals(localDate)) {
          eventsOnDateById.put(event.getId(), event);
        }
        // 2. The event spans across our target date (less common)
        else if (eventStartDate.isBefore(localDate) && eventEndDate.isAfter(localDate)) {
          eventsOnDateById.put(event.getId(), event);
        }
        // 3. Special case: when an event starts VERY late (e.g., 8pm-11pm), it might be stored
        // as midnight-3am the next day in UTC. So events at the "start" of the next day
        // might actually belong to our target date.
        else if (eventStartDate.equals(localDate.plusDays(1)) &&
<<<<<<< HEAD
            event.getStartDateTime().getHour() < 6) { // Early hours of next day
=======
                event.getStartDateTime().getHour() < 6) { // Early hours of next day
>>>>>>> b0f86b6e
          eventsOnDateById.put(event.getId(), event);
        }
        // 4. Special case: when an event ends VERY early (e.g., 11pm-3am), it might
        // end on our target date. So events that end early on our target date might
        // actually be from the previous day.
        else if (eventEndDate.equals(localDate) &&
<<<<<<< HEAD
            event.getEndDateTime().getHour() < 6) { // Early hours of target day
=======
                event.getEndDateTime().getHour() < 6) { // Early hours of target day
>>>>>>> b0f86b6e
          eventsOnDateById.put(event.getId(), event);
        }
        // 5. Special case for events that start exactly at midnight
        else if (eventStartDate.equals(localDate) &&
<<<<<<< HEAD
            event.getStartDateTime().getHour() == 0 &&
            event.getStartDateTime().getMinute() == 0) {
=======
                event.getStartDateTime().getHour() == 0 &&
                event.getStartDateTime().getMinute() == 0) {
>>>>>>> b0f86b6e
          // Always include events that start exactly at midnight of the target date
          eventsOnDateById.put(event.getId(), event);
        }
        // 6. Also check the day before for events crossing midnight
        else if (eventStartDate.equals(localDate.minusDays(1)) &&
<<<<<<< HEAD
            eventEndDate.equals(localDate) ||
            eventEndDate.isAfter(localDate)) {
          // For events that start the day before and cross midnight
          if (event.getStartDateTime().getHour() >= 23 ||
              event.getEndDateTime().getHour() <= 1) {
=======
                eventEndDate.equals(localDate) ||
                eventEndDate.isAfter(localDate)) {
          // For events that start the day before and cross midnight
          if (event.getStartDateTime().getHour() >= 23 ||
                  event.getEndDateTime().getHour() <= 1) {
>>>>>>> b0f86b6e
            eventsOnDateById.put(event.getId(), event);
          }
        }
      } else if (event.getDate() != null && event.getDate().equals(localDate)) {
        eventsOnDateById.put(event.getId(), event);
      }
    }

    // Handle recurring events
    for (RecurringEvent recurringEvent : this.recurringEvents) {
      List<Event> occurrences = recurringEvent.getOccurrencesBetween(date, date);
      for (Event occurrence : occurrences) {
        eventsOnDateById.put(occurrence.getId(), occurrence);
      }
    }

    return new ArrayList<>(eventsOnDateById.values());
  }

  /**
   * Gets all events in a date range.
   *
   * @param startDate the start date of the range
   * @param endDate   the end date of the range
   * @return a list of events within the date range
   */
  @Override
  public List<Event> getEventsInRange(LocalDate startDate, LocalDate endDate) {
    if (startDate == null || endDate == null) {
      throw new IllegalArgumentException("Dates cannot be null");
    }

    if (startDate.isAfter(endDate)) {
      throw new IllegalArgumentException("Start date cannot be after end date");
    }

    Map<UUID, Event> eventsInRangeById = new HashMap<>();

    // Use a more comprehensive filter that checks for any overlap with the date range
    EventFilter dateRangeFilter = event -> {
      if (event.getStartDateTime() != null && event.getEndDateTime() != null) {
        LocalDate eventStartDate = event.getStartDateTime().toLocalDate();
        LocalDate eventEndDate = event.getEndDateTime().toLocalDate();

        // Event overlaps with range if:
        // 1. Starts within the range, or
        // 2. Ends within the range, or
        // 3. Completely spans the range (starts before and ends after)
<<<<<<< HEAD
        boolean startsInRange =
            !eventStartDate.isBefore(startDate) && !eventStartDate.isAfter(endDate);
=======
        boolean startsInRange = !eventStartDate.isBefore(startDate)
                && !eventStartDate.isAfter(endDate);
>>>>>>> b0f86b6e
        boolean endsInRange = !eventEndDate.isBefore(startDate) && !eventEndDate.isAfter(endDate);
        boolean spansRange = eventStartDate.isBefore(startDate) && eventEndDate.isAfter(endDate);

        return startsInRange || endsInRange || spansRange;
      }
      return false;
    };

    ConsolidatedIterator.IEventIterator iterator = getFilteredEventIterator(dateRangeFilter);
    while (iterator.hasNext()) {
      Event event = iterator.next();
      eventsInRangeById.put(event.getId(), event);
    }

    // Process recurring events day by day
    LocalDate currentDate = startDate;
    while (!currentDate.isAfter(endDate)) {
      for (RecurringEvent recurringEvent : this.recurringEvents) {
        List<Event> occurrences = recurringEvent.getOccurrencesBetween(currentDate, currentDate);
        for (Event occurrence : occurrences) {
          eventsInRangeById.put(occurrence.getId(), occurrence);
        }
      }
      currentDate = currentDate.plusDays(1);
    }

    return new ArrayList<>(eventsInRangeById.values());
  }

  /**
   * Gets the name of this calendar.
   *
   * @return the calendar name
   */
  public String getName() {
    return name;
  }

  /**
   * Gets the timezone of this calendar.
   *
   * @return the timezone
   */
  @Override
  public TimeZone getTimeZone() {
    return timezone;
  }

  /**
   * Initializes the map of property updaters with lambda expressions for each property.
   */
  private void initializePropertyUpdaters() {
    EventPropertyUpdater subjectUpdater = (event, value) -> {
      try {
        event.setSubject(value);
        return true;
      } catch (IllegalArgumentException e) {
        return false;
      }
    };

    propertyUpdaters.put("subject", subjectUpdater);
    propertyUpdaters.put("name", subjectUpdater);

    propertyUpdaters.put("description", (event, value) -> {
      event.setDescription(value);
      return true;
    });

    propertyUpdaters.put("location", (event, value) -> {
      event.setLocation(value);
      return true;
    });

    EventPropertyUpdater startTimeUpdater = (event, value) -> {
      try {
        LocalDateTime newStartTime;
        if (value.contains("T")) {
          newStartTime = DateTimeUtil.parseDateTime(value);
        } else {
          LocalTime newTime = LocalTime.parse(value);
          newStartTime = LocalDateTime.of(event.getStartDateTime().toLocalDate(), newTime);
        }
        event.setStartDateTime(newStartTime);
        return true;
      } catch (Exception e) {
        return false;
      }
    };
    propertyUpdaters.put("start", startTimeUpdater);
    propertyUpdaters.put("starttime", startTimeUpdater);
    propertyUpdaters.put("startdatetime", startTimeUpdater);

    EventPropertyUpdater endTimeUpdater = (event, value) -> {
      try {
        LocalDateTime newEndTime;
        if (value.contains("T")) {
          newEndTime = DateTimeUtil.parseDateTime(value);
        } else {
          LocalTime newTime = LocalTime.parse(value);
          newEndTime = LocalDateTime.of(event.getEndDateTime().toLocalDate(), newTime);
        }
        event.setEndDateTime(newEndTime);
        return true;
      } catch (Exception e) {
        return false;
      }
    };
    propertyUpdaters.put("end", endTimeUpdater);
    propertyUpdaters.put("endtime", endTimeUpdater);
    propertyUpdaters.put("enddatetime", endTimeUpdater);

    EventPropertyUpdater visibilityUpdater = (event, value) -> {
      boolean isPublic = value.equalsIgnoreCase("public")
          || value.equalsIgnoreCase("true");
      event.setPublic(isPublic);
      return true;
    };
    propertyUpdaters.put("visibility", visibilityUpdater);
    propertyUpdaters.put("ispublic", visibilityUpdater);
    propertyUpdaters.put("public", visibilityUpdater);

    propertyUpdaters.put("private", (event, value) -> {
      boolean isPrivate = value.equalsIgnoreCase("true")
          || value.equalsIgnoreCase("private");
      event.setPublic(!isPrivate);
      return true;
    });
  }

  /**
<<<<<<< HEAD
   * Gets events that match a specific filter.
   *
   * @param filter the filter to apply
   * @return a list of events that match the filter
   */
  public List<Event> getFilteredEvents(EventFilter filter) {
    // Use the iterator pattern to filter events
    ConsolidatedIterator.IEventIterator iterator = getFilteredEventIterator(filter);
    List<Event> result = new ArrayList<>();

    while (iterator.hasNext()) {
      result.add(iterator.next());
    }

    return result;
  }

  /**
   * Gets an iterator for all events in this calendar. This includes both regular and recurring
   * events.
=======
   * Gets an iterator for all events in this calendar.
   * This includes both regular and recurring events.
>>>>>>> b0f86b6e
   *
   * @return an iterator for all events
   */
  public ConsolidatedIterator.IEventIterator getEventIterator() {
    List<ConsolidatedIterator.IEventIterator> iterators = new ArrayList<>();
    iterators.add(ConsolidatedIterator.forEvents(events));
    iterators.add(ConsolidatedIterator.forRecurringEvents(recurringEvents,
        LocalDate.now(), LocalDate.now().plusYears(1)));
    return ConsolidatedIterator.composite(iterators);
  }

  /**
   * Gets an iterator for events that match a specific filter.
   *
   * @param filter the filter to apply
   * @return a filtered iterator
   */
  public ConsolidatedIterator.IEventIterator getFilteredEventIterator(EventFilter filter) {
    return ConsolidatedIterator.withFilter(getEventIterator(), filter);
  }

  @Override
  public boolean isBusy(LocalDateTime dateTime) {
    if (dateTime == null) {
      throw new IllegalArgumentException("DateTime cannot be null");
    }

    TimeZoneHandler handler = new TimeZoneHandler();
    String systemTimezone = handler.getSystemDefaultTimezone();
    LocalDateTime utcDateTime = handler.convertToUTC(dateTime, systemTimezone);

    for (Event event : events) {
      if (isTimeWithinEventRange(utcDateTime, event)) {
        return true;
      }
    }

    for (RecurringEvent recurringEvent : recurringEvents) {
      if (isRecurringEventActiveAt(utcDateTime, recurringEvent)) {
        return true;
      }
    }

    return false;
  }

  /**
   * Helper method to check if a given time falls within an event's time range.
   *
   * @param dateTime The time to check
   * @param event    The event to check against
   * @return true if the time is within the event's range
   */
  private boolean isTimeWithinEventRange(LocalDateTime dateTime, Event event) {
    if (event.getStartDateTime() == null || event.getEndDateTime() == null) {
      return false;
    }

    // Check if the dateTime is within the event time range (inclusive of both start and end)
    return (dateTime.isEqual(event.getStartDateTime())
        || dateTime.isAfter(event.getStartDateTime()))
        && (dateTime.isEqual(event.getEndDateTime())
        || dateTime.isBefore(event.getEndDateTime()));
  }

  /**
   * Helper method to check if a recurring event is active at the given time.
   *
   * @param dateTime       The time to check
   * @param recurringEvent The recurring event to check against
   * @return true if the recurring event is active at the specified time
   */
  private boolean isRecurringEventActiveAt(LocalDateTime dateTime, RecurringEvent recurringEvent) {
    LocalDate targetDate = dateTime.toLocalDate();
    DayOfWeek targetDay = targetDate.getDayOfWeek();

    if (!recurringEvent.getRepeatDays().contains(targetDay)) {
      return false;
    }

    LocalDate recurringStartDate = recurringEvent.getStartDateTime().toLocalDate();
    if (targetDate.isBefore(recurringStartDate)) {
      return false;
    }

    if (recurringEvent.getEndDate() != null && targetDate.isAfter(recurringEvent.getEndDate())) {
      return false;
    }

    LocalTime targetTime = dateTime.toLocalTime();
    LocalTime eventStartTime = recurringEvent.getStartDateTime().toLocalTime();
    LocalTime eventEndTime = recurringEvent.getEndDateTime().toLocalTime();

    return (targetTime.equals(eventStartTime) || targetTime.isAfter(eventStartTime))
        && targetTime.isBefore(eventEndTime);
  }

  @Override
  public String toString() {
    return name;
  }

  /**
   * Updates an existing event with a new version using the event's UUID.
   *
   * @param eventId      The UUID of the event to update
   * @param updatedEvent The new version of the event
   * @return true if the event was successfully updated, false otherwise
   * @throws ConflictingEventException if the updated event conflicts with existing events
   */
  @Override
  public boolean updateEvent(UUID eventId, Event updatedEvent) throws ConflictingEventException {
    if (eventId == null || updatedEvent == null) {
      System.out.println("[ERROR] Calendar.updateEvent - Null eventId or updatedEvent");
      return false;
    }

    System.out.println("[DEBUG] Calendar.updateEvent - Updating event with ID: " + eventId);
    System.out.println("[DEBUG] Calendar.updateEvent - Updated event details: Subject="
        + updatedEvent.getSubject()
        + ", Start=" + updatedEvent.getStartDateTime()
        + ", End=" + updatedEvent.getEndDateTime()
        + ", Location=" + updatedEvent.getLocation());

    Event existingEvent = eventById.get(eventId);
    if (existingEvent == null) {
      System.out.println("[ERROR] Calendar.updateEvent - Event not found with ID: " + eventId);
      return false;
    }

    System.out.println("[DEBUG] Calendar.updateEvent - Found existing event: "
        + existingEvent.getSubject());

    events.remove(existingEvent);
    eventById.remove(eventId);

    try {
      if (hasConflict(updatedEvent)) {
        events.add(existingEvent);
        eventById.put(eventId, existingEvent);
        System.out.println("[ERROR] Calendar.updateEvent - Conflict with existing events");
        throw new ConflictingEventException("The updated event conflicts with existing events");
      }

      Event newEvent = new Event(
<<<<<<< HEAD
          eventId, // Use the original event ID directly
          updatedEvent.getSubject(),
          updatedEvent.getStartDateTime(),
          updatedEvent.getEndDateTime(),
          updatedEvent.getDescription(),
          updatedEvent.getLocation(),
          updatedEvent.isPublic(),
          updatedEvent.isAllDay()
=======
              eventId,
              updatedEvent.getSubject(),
              updatedEvent.getStartDateTime(),
              updatedEvent.getEndDateTime(),
              updatedEvent.getDescription(),
              updatedEvent.getLocation(),
              updatedEvent.isPublic(),
              updatedEvent.isAllDay()
>>>>>>> b0f86b6e
      );

      System.out.println("[DEBUG] Calendar.updateEvent - Created new event object: "
          + newEvent.getSubject()
          + ", ID=" + newEvent.getId()
          + ", Start=" + newEvent.getStartDateTime()
          + ", End=" + newEvent.getEndDateTime());

      events.add(newEvent);
      eventById.put(eventId, newEvent);

      return true;
    } catch (ConflictingEventException e) {
      throw e;
    } catch (Exception e) {
      System.out.println("[ERROR] Exception in Calendar.updateEvent: " + e.getMessage());
      e.printStackTrace();
      events.add(existingEvent);
      eventById.put(eventId, existingEvent);
      return false;
    }
  }

  /**
   * Sets the name of the calendar.
   *
   * @param name the new name for the calendar
   */
  public void setName(String name) {
    System.out.println("[DEBUG] Calendar '" + this.name + "' has " + events.size() +
            " events and " + recurringEvents.size() + " recurring events before name change");
    this.name = name;
    System.out.println("[DEBUG] Calendar renamed to '" + name + "' with " + events.size() +
            " events and " + recurringEvents.size() + " recurring events preserved");
  }

  /**
<<<<<<< HEAD
   * Sets the timezone of the calendar and updates all event times accordingly. When the timezone
   * changes, all events are converted to maintain the same wall-clock time in the new timezone.
=======
   * Sets the timezone of the calendar and updates all event times accordingly.
   * When the timezone changes, all events are converted to maintain the same wall-clock time
   * in the new timezone.
>>>>>>> b0f86b6e
   *
   * @param timezone the new timezone for the calendar
   */
  public void setTimezone(String timezone) {
    TimeZone oldTimezone = this.timezone;
    TimeZone newTimezone = TimeZone.getTimeZone(timezone);

<<<<<<< HEAD
    // Skip conversion if timezone isn't actually changing
=======
>>>>>>> b0f86b6e
    if (oldTimezone.getID().equals(newTimezone.getID())) {
      return;
    }

<<<<<<< HEAD
=======
    System.out.println("[DEBUG] Converting calendar from " + oldTimezone.getID()
            + " to " + newTimezone.getID());
    System.out.println("[DEBUG] Before conversion: " + events.size() + " single events, " +
            recurringEvents.size() + " recurring events");

>>>>>>> b0f86b6e
    // Update all single events
    for (Event event : events) {
      LocalDateTime oldStart = event.getStartDateTime();
      LocalDateTime oldEnd = event.getEndDateTime();

      // Convert from old timezone to new timezone
      ZoneId oldZone = oldTimezone.toZoneId();
      ZoneId newZone = newTimezone.toZoneId();

      // Convert keeping the same wall clock time
      ZonedDateTime zonedStart = oldStart.atZone(oldZone);
      ZonedDateTime zonedEnd = oldEnd.atZone(oldZone);

      LocalDateTime newStart = zonedStart.withZoneSameLocal(newZone).toLocalDateTime();
      LocalDateTime newEnd = zonedEnd.withZoneSameLocal(newZone).toLocalDateTime();

      // Update the event
      event.setStartDateTime(newStart);
      event.setEndDateTime(newEnd);

      // Debug output for event conversion
      System.out.println("[DEBUG] Converted event: " + event.getSubject() +
              " from " + oldStart + " to " + newStart);
    }

    // Update all recurring events
    for (RecurringEvent recurringEvent : recurringEvents) {
      LocalDateTime oldStart = recurringEvent.getStartDateTime();
      LocalDateTime oldEnd = recurringEvent.getEndDateTime();

      // Convert from old timezone to new timezone
      ZoneId oldZone = oldTimezone.toZoneId();
      ZoneId newZone = newTimezone.toZoneId();

      // Convert keeping the same wall clock time
      ZonedDateTime zonedStart = oldStart.atZone(oldZone);
      ZonedDateTime zonedEnd = oldEnd.atZone(oldZone);

      LocalDateTime newStart = zonedStart.withZoneSameLocal(newZone).toLocalDateTime();
      LocalDateTime newEnd = zonedEnd.withZoneSameLocal(newZone).toLocalDateTime();

      // Update the recurring event
      recurringEvent.setStartDateTime(newStart);
      recurringEvent.setEndDateTime(newEnd);

      System.out.println("[DEBUG] Converted recurring event: " + recurringEvent.getSubject() +
              " from " + oldStart + " to " + newStart);
    }

<<<<<<< HEAD
    // Finally update the calendar's timezone
    this.timezone = newTimezone;
    System.out.println(
        "Calendar timezone changed from " + oldTimezone.getID() + " to " + newTimezone.getID());
=======
    this.timezone = newTimezone;
    System.out.println("[DEBUG] Calendar timezone changed from " + oldTimezone.getID() + " to " +
            newTimezone.getID() + " with " + events.size() + " events preserved");
>>>>>>> b0f86b6e
  }
}<|MERGE_RESOLUTION|>--- conflicted
+++ resolved
@@ -20,7 +20,7 @@
 import model.event.Event;
 import model.event.EventPropertyUpdater;
 import model.event.RecurringEvent;
-import model.exceptions.CalendarExceptions.ConflictingEventException;
+import model.exceptions.ConflictingEventException;
 import model.export.IDataExporter;
 import utilities.DateTimeUtil;
 import utilities.TimeZoneHandler;
@@ -68,9 +68,9 @@
   }
 
   /**
-   * Constructs a new Calendar with the specified name and timezone. Initializes the event
-   * collections, maps for accessing events by ID, property updaters for event modifications, and
-   * timezone handling.
+   * Constructs a new Calendar with the specified name and timezone.
+   * Initializes the event collections, maps for accessing events by ID,
+   * property updaters for event modifications, and timezone handling.
    *
    * @param name     the name of the calendar
    * @param timezone the timezone identifier for this calendar (e.g., "America/New_York")
@@ -103,16 +103,16 @@
     }
 
     LocalDateTime startUTC = timezoneHandler.convertToUTC(event.getStartDateTime(),
-        timezone.getID());
+            timezone.getID());
     LocalDateTime endUTC = timezoneHandler.convertToUTC(event.getEndDateTime(), timezone.getID());
 
     Event utcEvent = new Event(
-        event.getSubject(),
-        startUTC,
-        endUTC,
-        event.getDescription(),
-        event.getLocation(),
-        event.isPublic()
+            event.getSubject(),
+            startUTC,
+            endUTC,
+            event.getDescription(),
+            event.getLocation(),
+            event.isPublic()
     );
 
     if (!autoDecline) {
@@ -127,7 +127,7 @@
     // Store the event in the eventById map for future lookup
     eventById.put(utcEvent.getId(), utcEvent);
     System.out.println("[DEBUG] Calendar.addEvent - Added event to map with ID: "
-        + utcEvent.getId());
+            + utcEvent.getId());
 
     return true;
   }
@@ -147,7 +147,7 @@
    */
   @Override
   public boolean addRecurringEvent(RecurringEvent recurringEvent, boolean autoDecline)
-      throws ConflictingEventException {
+          throws ConflictingEventException {
     if (recurringEvent == null) {
       throw new IllegalArgumentException("Recurring event cannot be null");
     }
@@ -157,16 +157,16 @@
     List<Event> utcOccurrences = new ArrayList<>();
     for (Event occurrence : occurrences) {
       LocalDateTime startUTC = timezoneHandler.convertToUTC(occurrence.getStartDateTime(),
-          timezone.getID());
+              timezone.getID());
       LocalDateTime endUTC = timezoneHandler.convertToUTC(occurrence.getEndDateTime(),
-          timezone.getID());
+              timezone.getID());
       Event utcOccurrence = new Event(
-          occurrence.getSubject(),
-          startUTC,
-          endUTC,
-          occurrence.getDescription(),
-          occurrence.getLocation(),
-          occurrence.isPublic()
+              occurrence.getSubject(),
+              startUTC,
+              endUTC,
+              occurrence.getDescription(),
+              occurrence.getLocation(),
+              occurrence.isPublic()
       );
       utcOccurrences.add(utcOccurrence);
     }
@@ -175,8 +175,8 @@
       if (hasConflict(utcOccurrence)) {
         if (autoDecline) {
           throw new ConflictingEventException(
-              "Cannot add recurring event '" + recurringEvent.getSubject()
-                  + "' due to conflict with an existing event");
+                  "Cannot add recurring event '" + recurringEvent.getSubject()
+                          + "' due to conflict with an existing event");
         }
         return false;
       }
@@ -211,13 +211,13 @@
    */
   @Override
   public boolean createRecurringEventUntil(String name, LocalDateTime start, LocalDateTime end,
-      String weekdays, LocalDate untilDate,
-      boolean autoDecline) throws ConflictingEventException {
+                                           String weekdays, LocalDate untilDate,
+                                           boolean autoDecline) throws ConflictingEventException {
     try {
       Set<DayOfWeek> repeatDays = DateTimeUtil.parseWeekdays(weekdays);
 
       RecurringEvent recurringEvent = new RecurringEvent.Builder(name, start, end,
-          repeatDays).isPublic(true).endDate(untilDate).build();
+              repeatDays).isPublic(true).endDate(untilDate).build();
 
       return addRecurringEvent(recurringEvent, autoDecline);
     } catch (IllegalArgumentException e) {
@@ -227,10 +227,10 @@
 
   @Override
   public boolean createAllDayRecurringEvent(String name, LocalDate date, String weekdays,
-      int occurrences,
-      boolean autoDecline, String description,
-      String location, boolean isPublic)
-      throws ConflictingEventException {
+                                            int occurrences,
+                                            boolean autoDecline, String description,
+                                            String location, boolean isPublic)
+          throws ConflictingEventException {
     try {
       Set<DayOfWeek> repeatDays = DateTimeUtil.parseWeekdays(weekdays);
 
@@ -238,8 +238,8 @@
       LocalDateTime endOfDay = date.atTime(23, 59, 59);
 
       RecurringEvent recurringEvent = new RecurringEvent.Builder(name, startOfDay, endOfDay,
-          repeatDays).description(description).location(location).isPublic(isPublic)
-          .occurrences(occurrences).isAllDay(true).build();
+              repeatDays).description(description).location(location).isPublic(isPublic)
+              .occurrences(occurrences).isAllDay(true).build();
 
       return addRecurringEvent(recurringEvent, autoDecline);
     } catch (IllegalArgumentException e) {
@@ -249,10 +249,10 @@
 
   @Override
   public boolean createAllDayRecurringEventUntil(String name, LocalDate date, String weekdays,
-      LocalDate untilDate, boolean autoDecline,
-      String description, String location,
-      boolean isPublic)
-      throws ConflictingEventException {
+                                                 LocalDate untilDate, boolean autoDecline,
+                                                 String description, String location,
+                                                 boolean isPublic)
+          throws ConflictingEventException {
     try {
       Set<DayOfWeek> repeatDays = DateTimeUtil.parseWeekdays(weekdays);
 
@@ -260,8 +260,8 @@
       LocalDateTime endOfDay = date.atTime(23, 59, 59);
 
       RecurringEvent recurringEvent = new RecurringEvent.Builder(name, startOfDay, endOfDay,
-          repeatDays).description(description).location(location).isPublic(isPublic)
-          .endDate(untilDate).isAllDay(true).build();
+              repeatDays).description(description).location(location).isPublic(isPublic)
+              .endDate(untilDate).isAllDay(true).build();
 
       return addRecurringEvent(recurringEvent, autoDecline);
     } catch (IllegalArgumentException e) {
@@ -285,10 +285,10 @@
     LocalDateTime utcStartTime = timezoneHandler.convertToUTC(startDateTime, timezone.getID());
 
     Event event = events.stream()
-        .filter(e -> e.getSubject().equals(subject) &&
-            e.getStartDateTime().equals(utcStartTime))
-        .findFirst()
-        .orElse(null);
+            .filter(e -> e.getSubject().equals(subject) &&
+                    e.getStartDateTime().equals(utcStartTime))
+            .findFirst()
+            .orElse(null);
 
     if (event != null) {
       return event;
@@ -336,7 +336,7 @@
    */
   @Override
   public boolean editSingleEvent(String subject, LocalDateTime startDateTime, String property,
-      String newValue) {
+                                 String newValue) {
     Event eventToEdit = findEvent(subject, startDateTime);
 
     if (eventToEdit == null) {
@@ -357,15 +357,11 @@
    */
   @Override
   public int editEventsFromDate(String subject, LocalDateTime startDateTime, String property,
-      String newValue) {
+                                String newValue) {
     int count = 0;
 
     List<Event> matchingEvents = events.stream().filter(e -> e.getSubject().equals(subject)
-<<<<<<< HEAD
-        && !e.getStartDateTime().isBefore(startDateTime)).collect(Collectors.toList());
-=======
             && !e.getStartDateTime().isBefore(startDateTime)).collect(Collectors.toList());
->>>>>>> b0f86b6e
 
     for (Event event : matchingEvents) {
       if (updateEventProperty(event, property, newValue)) {
@@ -389,7 +385,7 @@
     int count = 0;
 
     List<Event> matchingEvents = events.stream().filter(e -> e.getSubject().equals(subject))
-        .collect(Collectors.toList());
+            .collect(Collectors.toList());
 
     for (Event event : matchingEvents) {
       if (updateEventProperty(event, property, newValue)) {
@@ -505,51 +501,30 @@
         // as midnight-3am the next day in UTC. So events at the "start" of the next day
         // might actually belong to our target date.
         else if (eventStartDate.equals(localDate.plusDays(1)) &&
-<<<<<<< HEAD
-            event.getStartDateTime().getHour() < 6) { // Early hours of next day
-=======
                 event.getStartDateTime().getHour() < 6) { // Early hours of next day
->>>>>>> b0f86b6e
           eventsOnDateById.put(event.getId(), event);
         }
         // 4. Special case: when an event ends VERY early (e.g., 11pm-3am), it might
         // end on our target date. So events that end early on our target date might
         // actually be from the previous day.
         else if (eventEndDate.equals(localDate) &&
-<<<<<<< HEAD
-            event.getEndDateTime().getHour() < 6) { // Early hours of target day
-=======
                 event.getEndDateTime().getHour() < 6) { // Early hours of target day
->>>>>>> b0f86b6e
           eventsOnDateById.put(event.getId(), event);
         }
         // 5. Special case for events that start exactly at midnight
         else if (eventStartDate.equals(localDate) &&
-<<<<<<< HEAD
-            event.getStartDateTime().getHour() == 0 &&
-            event.getStartDateTime().getMinute() == 0) {
-=======
                 event.getStartDateTime().getHour() == 0 &&
                 event.getStartDateTime().getMinute() == 0) {
->>>>>>> b0f86b6e
           // Always include events that start exactly at midnight of the target date
           eventsOnDateById.put(event.getId(), event);
         }
         // 6. Also check the day before for events crossing midnight
         else if (eventStartDate.equals(localDate.minusDays(1)) &&
-<<<<<<< HEAD
-            eventEndDate.equals(localDate) ||
-            eventEndDate.isAfter(localDate)) {
-          // For events that start the day before and cross midnight
-          if (event.getStartDateTime().getHour() >= 23 ||
-              event.getEndDateTime().getHour() <= 1) {
-=======
                 eventEndDate.equals(localDate) ||
                 eventEndDate.isAfter(localDate)) {
           // For events that start the day before and cross midnight
           if (event.getStartDateTime().getHour() >= 23 ||
                   event.getEndDateTime().getHour() <= 1) {
->>>>>>> b0f86b6e
             eventsOnDateById.put(event.getId(), event);
           }
         }
@@ -598,13 +573,8 @@
         // 1. Starts within the range, or
         // 2. Ends within the range, or
         // 3. Completely spans the range (starts before and ends after)
-<<<<<<< HEAD
-        boolean startsInRange =
-            !eventStartDate.isBefore(startDate) && !eventStartDate.isAfter(endDate);
-=======
         boolean startsInRange = !eventStartDate.isBefore(startDate)
                 && !eventStartDate.isAfter(endDate);
->>>>>>> b0f86b6e
         boolean endsInRange = !eventEndDate.isBefore(startDate) && !eventEndDate.isAfter(endDate);
         boolean spansRange = eventStartDate.isBefore(startDate) && eventEndDate.isAfter(endDate);
 
@@ -719,7 +689,7 @@
 
     EventPropertyUpdater visibilityUpdater = (event, value) -> {
       boolean isPublic = value.equalsIgnoreCase("public")
-          || value.equalsIgnoreCase("true");
+              || value.equalsIgnoreCase("true");
       event.setPublic(isPublic);
       return true;
     };
@@ -729,38 +699,15 @@
 
     propertyUpdaters.put("private", (event, value) -> {
       boolean isPrivate = value.equalsIgnoreCase("true")
-          || value.equalsIgnoreCase("private");
+              || value.equalsIgnoreCase("private");
       event.setPublic(!isPrivate);
       return true;
     });
   }
 
   /**
-<<<<<<< HEAD
-   * Gets events that match a specific filter.
-   *
-   * @param filter the filter to apply
-   * @return a list of events that match the filter
-   */
-  public List<Event> getFilteredEvents(EventFilter filter) {
-    // Use the iterator pattern to filter events
-    ConsolidatedIterator.IEventIterator iterator = getFilteredEventIterator(filter);
-    List<Event> result = new ArrayList<>();
-
-    while (iterator.hasNext()) {
-      result.add(iterator.next());
-    }
-
-    return result;
-  }
-
-  /**
-   * Gets an iterator for all events in this calendar. This includes both regular and recurring
-   * events.
-=======
    * Gets an iterator for all events in this calendar.
    * This includes both regular and recurring events.
->>>>>>> b0f86b6e
    *
    * @return an iterator for all events
    */
@@ -768,7 +715,7 @@
     List<ConsolidatedIterator.IEventIterator> iterators = new ArrayList<>();
     iterators.add(ConsolidatedIterator.forEvents(events));
     iterators.add(ConsolidatedIterator.forRecurringEvents(recurringEvents,
-        LocalDate.now(), LocalDate.now().plusYears(1)));
+            LocalDate.now(), LocalDate.now().plusYears(1)));
     return ConsolidatedIterator.composite(iterators);
   }
 
@@ -821,9 +768,9 @@
 
     // Check if the dateTime is within the event time range (inclusive of both start and end)
     return (dateTime.isEqual(event.getStartDateTime())
-        || dateTime.isAfter(event.getStartDateTime()))
-        && (dateTime.isEqual(event.getEndDateTime())
-        || dateTime.isBefore(event.getEndDateTime()));
+            || dateTime.isAfter(event.getStartDateTime()))
+            && (dateTime.isEqual(event.getEndDateTime())
+            || dateTime.isBefore(event.getEndDateTime()));
   }
 
   /**
@@ -855,7 +802,7 @@
     LocalTime eventEndTime = recurringEvent.getEndDateTime().toLocalTime();
 
     return (targetTime.equals(eventStartTime) || targetTime.isAfter(eventStartTime))
-        && targetTime.isBefore(eventEndTime);
+            && targetTime.isBefore(eventEndTime);
   }
 
   @Override
@@ -880,10 +827,10 @@
 
     System.out.println("[DEBUG] Calendar.updateEvent - Updating event with ID: " + eventId);
     System.out.println("[DEBUG] Calendar.updateEvent - Updated event details: Subject="
-        + updatedEvent.getSubject()
-        + ", Start=" + updatedEvent.getStartDateTime()
-        + ", End=" + updatedEvent.getEndDateTime()
-        + ", Location=" + updatedEvent.getLocation());
+            + updatedEvent.getSubject()
+            + ", Start=" + updatedEvent.getStartDateTime()
+            + ", End=" + updatedEvent.getEndDateTime()
+            + ", Location=" + updatedEvent.getLocation());
 
     Event existingEvent = eventById.get(eventId);
     if (existingEvent == null) {
@@ -892,7 +839,7 @@
     }
 
     System.out.println("[DEBUG] Calendar.updateEvent - Found existing event: "
-        + existingEvent.getSubject());
+            + existingEvent.getSubject());
 
     events.remove(existingEvent);
     eventById.remove(eventId);
@@ -906,16 +853,6 @@
       }
 
       Event newEvent = new Event(
-<<<<<<< HEAD
-          eventId, // Use the original event ID directly
-          updatedEvent.getSubject(),
-          updatedEvent.getStartDateTime(),
-          updatedEvent.getEndDateTime(),
-          updatedEvent.getDescription(),
-          updatedEvent.getLocation(),
-          updatedEvent.isPublic(),
-          updatedEvent.isAllDay()
-=======
               eventId,
               updatedEvent.getSubject(),
               updatedEvent.getStartDateTime(),
@@ -924,14 +861,13 @@
               updatedEvent.getLocation(),
               updatedEvent.isPublic(),
               updatedEvent.isAllDay()
->>>>>>> b0f86b6e
       );
 
       System.out.println("[DEBUG] Calendar.updateEvent - Created new event object: "
-          + newEvent.getSubject()
-          + ", ID=" + newEvent.getId()
-          + ", Start=" + newEvent.getStartDateTime()
-          + ", End=" + newEvent.getEndDateTime());
+              + newEvent.getSubject()
+              + ", ID=" + newEvent.getId()
+              + ", Start=" + newEvent.getStartDateTime()
+              + ", End=" + newEvent.getEndDateTime());
 
       events.add(newEvent);
       eventById.put(eventId, newEvent);
@@ -962,14 +898,9 @@
   }
 
   /**
-<<<<<<< HEAD
-   * Sets the timezone of the calendar and updates all event times accordingly. When the timezone
-   * changes, all events are converted to maintain the same wall-clock time in the new timezone.
-=======
    * Sets the timezone of the calendar and updates all event times accordingly.
    * When the timezone changes, all events are converted to maintain the same wall-clock time
    * in the new timezone.
->>>>>>> b0f86b6e
    *
    * @param timezone the new timezone for the calendar
    */
@@ -977,22 +908,15 @@
     TimeZone oldTimezone = this.timezone;
     TimeZone newTimezone = TimeZone.getTimeZone(timezone);
 
-<<<<<<< HEAD
-    // Skip conversion if timezone isn't actually changing
-=======
->>>>>>> b0f86b6e
     if (oldTimezone.getID().equals(newTimezone.getID())) {
       return;
     }
 
-<<<<<<< HEAD
-=======
     System.out.println("[DEBUG] Converting calendar from " + oldTimezone.getID()
             + " to " + newTimezone.getID());
     System.out.println("[DEBUG] Before conversion: " + events.size() + " single events, " +
             recurringEvents.size() + " recurring events");
 
->>>>>>> b0f86b6e
     // Update all single events
     for (Event event : events) {
       LocalDateTime oldStart = event.getStartDateTime();
@@ -1042,15 +966,8 @@
               " from " + oldStart + " to " + newStart);
     }
 
-<<<<<<< HEAD
-    // Finally update the calendar's timezone
-    this.timezone = newTimezone;
-    System.out.println(
-        "Calendar timezone changed from " + oldTimezone.getID() + " to " + newTimezone.getID());
-=======
     this.timezone = newTimezone;
     System.out.println("[DEBUG] Calendar timezone changed from " + oldTimezone.getID() + " to " +
             newTimezone.getID() + " with " + events.size() + " events preserved");
->>>>>>> b0f86b6e
   }
 }