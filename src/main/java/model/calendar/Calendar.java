package model.calendar;

import java.io.IOException;
import java.time.DayOfWeek;
import java.time.LocalDate;
import java.time.LocalDateTime;
import java.time.LocalTime;
import java.util.ArrayList;
import java.util.HashMap;
import java.util.List;
import java.util.Map;
import java.util.Set;
import java.util.TimeZone;
import java.util.UUID;
import java.util.stream.Collectors;

import model.calendar.iterator.ConsolidatedIterator;
import model.event.Event;
import model.event.EventPropertyUpdater;
import model.event.RecurringEvent;
import model.exceptions.ConflictingEventException;
import model.export.IDataExporter;
import utilities.DateTimeUtil;
import utilities.TimeZoneHandler;

/**
 * Implementation of the ICalendar interface that manages a calendar's events and operations. This
 * class provides comprehensive functionality for managing both single and recurring events,
 * including creation, modification, querying, and conflict detection.
 *
 * <p>Key Features: Manages both single and recurring events, Supports event conflict detection,
 * Provides flexible event querying (by date, range, or custom filters), Handles event property
 * updates, Supports calendar data export to CSV
 *
 * <p>The calendar maintains separate collections for single and recurring events,
 * with UUID-based indexing for efficient event lookup.
 */
public class Calendar implements ICalendar {

  private final List<Event> events;
  private final List<RecurringEvent> recurringEvents;
  private final Map<UUID, Event> eventById;
  private final Map<UUID, RecurringEvent> recurringEventById;
  private String name;
  private TimeZone timezone;
  private final Map<String, EventPropertyUpdater> propertyUpdaters;
  private final TimeZoneHandler timezoneHandler;

  /**
   * Constructs a new Calendar instance with default settings. Initializes empty event collections
   * and sets default values: - Name: "Default" - Timezone: "America/New_York" - Empty events and
   * recurring events lists - Empty event ID mappings - Initialized property updaters for event
   * modification
   */
  public Calendar() {
    this.events = new ArrayList<>();
    this.recurringEvents = new ArrayList<>();
    this.eventById = new HashMap<>();
    this.recurringEventById = new HashMap<>();
    this.name = "Default";
    this.timezone = TimeZone.getTimeZone("America/New_York");

    this.propertyUpdaters = new HashMap<>();
    initializePropertyUpdaters();
    this.timezoneHandler = new TimeZoneHandler();
  }

  /**
<<<<<<< HEAD
   * Constructs a new calendar.
   *
   * @param name     name of the calendar
   * @param timezone timezone of the calendar
=======
   * Constructs a new Calendar with the specified name and timezone.
   * Initializes the event collections, maps for accessing events by ID,
   * property updaters for event modifications, and timezone handling.
   *
   * @param name     the name of the calendar
   * @param timezone the timezone identifier for this calendar (e.g., "America/New_York")
>>>>>>> 0f55a2cc
   */
  public Calendar(String name, String timezone) {
    this.name = name;
    this.timezone = TimeZone.getTimeZone(timezone);
    this.events = new ArrayList<>();
    this.recurringEvents = new ArrayList<>();
    this.eventById = new HashMap<>();
    this.recurringEventById = new HashMap<>();

    this.propertyUpdaters = new HashMap<>();
    initializePropertyUpdaters();
    this.timezoneHandler = new TimeZoneHandler();
  }

  /**
   * Adds an event to the calendar.
   *
   * @param event       the event to add
   * @param autoDecline whether to automatically decline conflicting events
   * @return true if the event was added successfully
   * @throws ConflictingEventException if there is a conflict and autoDecline is false
   */
  @Override
  public boolean addEvent(Event event, boolean autoDecline) throws ConflictingEventException {
    if (event == null) {
      throw new IllegalArgumentException("Event cannot be null");
    }

    LocalDateTime startUTC = timezoneHandler.convertToUTC(event.getStartDateTime(),
<<<<<<< HEAD
        timezone.getID());
=======
            timezone.getID());
>>>>>>> 0f55a2cc
    LocalDateTime endUTC = timezoneHandler.convertToUTC(event.getEndDateTime(), timezone.getID());

    Event utcEvent = new Event(event.getSubject(), startUTC, endUTC, event.getDescription(),
        event.getLocation(), event.isPublic());

    if (!autoDecline) {
      for (Event existingEvent : events) {
<<<<<<< HEAD
        if (existingEvent.getStartDateTime().isBefore(utcEvent.getEndDateTime())
            && utcEvent.getStartDateTime().isBefore(existingEvent.getEndDateTime())) {
=======
        if (utcEvent.conflictsWith(existingEvent)) {
>>>>>>> 0f55a2cc
          throw new ConflictingEventException("Event conflicts with existing event");
        }
      }
    }

    events.add(utcEvent);
    // Store the event in the eventById map for future lookup
    eventById.put(utcEvent.getId(), utcEvent);
<<<<<<< HEAD
    System.out.println(
        "[DEBUG] Calendar.addEvent - Added event to map with ID: " + utcEvent.getId());
=======
    System.out.println("[DEBUG] Calendar.addEvent - Added event to map with ID: "
            + utcEvent.getId());
>>>>>>> 0f55a2cc

    return true;
  }

  /**
   * Adds a recurring event to the calendar with conflict checking for all occurrences.
   *
   * <p>The method performs the following steps:
   * 1. Validates the recurring event is not null 2. Generates all event occurrences 3. Checks each
   * occurrence for conflicts 4. If autoDecline is true, throws exception on any conflict 5. If
   * autoDecline is false, returns false on any conflict 6. Adds the recurring event and all its
   * occurrences to respective collections
   *
   * @param recurringEvent The recurring event to add, must not be null
   * @param autoDecline    If true, throws exception on conflict; if false, returns false
   * @return true if event was added successfully, false otherwise
   */
  @Override
  public boolean addRecurringEvent(RecurringEvent recurringEvent, boolean autoDecline)
      throws ConflictingEventException {
    if (recurringEvent == null) {
      throw new IllegalArgumentException("Recurring event cannot be null");
    }

    List<Event> occurrences = recurringEvent.getAllOccurrences();

    List<Event> utcOccurrences = new ArrayList<>();
    for (Event occurrence : occurrences) {
      LocalDateTime startUTC = timezoneHandler.convertToUTC(occurrence.getStartDateTime(),
<<<<<<< HEAD
          timezone.getID());
      LocalDateTime endUTC = timezoneHandler.convertToUTC(occurrence.getEndDateTime(),
          timezone.getID());
      Event utcOccurrence = new Event(occurrence.getSubject(), startUTC, endUTC,
          occurrence.getDescription(), occurrence.getLocation(), occurrence.isPublic());
=======
              timezone.getID());
      LocalDateTime endUTC = timezoneHandler.convertToUTC(occurrence.getEndDateTime(),
              timezone.getID());
      Event utcOccurrence = new Event(
              occurrence.getSubject(),
              startUTC,
              endUTC,
              occurrence.getDescription(),
              occurrence.getLocation(),
              occurrence.isPublic()
      );
>>>>>>> 0f55a2cc
      utcOccurrences.add(utcOccurrence);
    }

    for (Event utcOccurrence : utcOccurrences) {
      if (hasConflict(utcOccurrence)) {
        if (autoDecline) {
          throw new ConflictingEventException(
              "Cannot add recurring event '" + recurringEvent.getSubject()
                  + "' due to conflict with an existing event");
        }
        return false;
      }
    }

    recurringEvents.add(recurringEvent);
    recurringEventById.put(recurringEvent.getId(), recurringEvent);

    for (Event utcOccurrence : utcOccurrences) {
      events.add(utcOccurrence);
      eventById.put(utcOccurrence.getId(), utcOccurrence);
    }

    return true;
  }

  /**
   * Creates a recurring event that repeats on specified weekdays until a given end date.
   *
   * <p>Example weekdays format: "MWF" for Monday, Wednesday, Friday
   * Valid weekday codes: M (Monday), T (Tuesday), W (Wednesday), R (Thursday), F (Friday), S
   * (Saturday), U (Sunday)
   *
   * @param name        Event name/subject
   * @param start       Start date and time of the first occurrence
   * @param end         End date and time of the first occurrence
   * @param weekdays    String specifying which days of the week the event repeats on
   * @param untilDate   The last date on which the event can occur
   * @param autoDecline If true, throws exception on conflict; if false, returns false
   * @return true if event was created successfully
   * @throws ConflictingEventException if autoDecline is true and any occurrence conflicts
   */
  @Override
  public boolean createRecurringEventUntil(String name, LocalDateTime start, LocalDateTime end,
<<<<<<< HEAD
      String weekdays, LocalDate untilDate, boolean autoDecline) throws ConflictingEventException {
=======
                                           String weekdays, LocalDate untilDate,
                                           boolean autoDecline) throws ConflictingEventException {
>>>>>>> 0f55a2cc
    try {
      Set<DayOfWeek> repeatDays = DateTimeUtil.parseWeekdays(weekdays);

      RecurringEvent recurringEvent = new RecurringEvent.Builder(name, start, end,
          repeatDays).isPublic(true).endDate(untilDate).build();

      return addRecurringEvent(recurringEvent, autoDecline);
    } catch (IllegalArgumentException e) {
      return false;
    }
  }

  @Override
  public boolean createAllDayRecurringEvent(String name, LocalDate date, String weekdays,
      int occurrences, boolean autoDecline, String description, String location, boolean isPublic)
      throws ConflictingEventException {
    try {
      Set<DayOfWeek> repeatDays = DateTimeUtil.parseWeekdays(weekdays);

      LocalDateTime startOfDay = date.atStartOfDay();
      LocalDateTime endOfDay = date.atTime(23, 59, 59);

      RecurringEvent recurringEvent = new RecurringEvent.Builder(name, startOfDay, endOfDay,
          repeatDays).description(description).location(location).isPublic(isPublic)
          .occurrences(occurrences).isAllDay(true).build();

      return addRecurringEvent(recurringEvent, autoDecline);
    } catch (IllegalArgumentException e) {
      return false;
    }
  }

  @Override
  public boolean createAllDayRecurringEventUntil(String name, LocalDate date, String weekdays,
      LocalDate untilDate, boolean autoDecline, String description, String location,
      boolean isPublic) throws ConflictingEventException {
    try {
      Set<DayOfWeek> repeatDays = DateTimeUtil.parseWeekdays(weekdays);

      LocalDateTime startOfDay = date.atStartOfDay();
      LocalDateTime endOfDay = date.atTime(23, 59, 59);

      RecurringEvent recurringEvent = new RecurringEvent.Builder(name, startOfDay, endOfDay,
          repeatDays).description(description).location(location).isPublic(isPublic)
          .endDate(untilDate).isAllDay(true).build();

      return addRecurringEvent(recurringEvent, autoDecline);
    } catch (IllegalArgumentException e) {
      return false;
    }
  }

  /**
   * Finds an event by its subject and start date/time.
   *
   * @param subject       The event subject to search for
   * @param startDateTime The exact start date and time to match (in calendar's timezone)
   * @return The matching Event object, or null if no match is found
   */
  @Override
  public Event findEvent(String subject, LocalDateTime startDateTime) {
    if (subject == null || startDateTime == null) {
      throw new IllegalArgumentException("Subject and start date/time cannot be null");
    }

    LocalDateTime utcStartTime = timezoneHandler.convertToUTC(startDateTime, timezone.getID());

    Event event = events.stream()
        .filter(e -> e.getSubject().equals(subject) && e.getStartDateTime().equals(utcStartTime))
        .findFirst().orElse(null);

    if (event != null) {
      return event;
    }

    for (RecurringEvent recurringEvent : recurringEvents) {
      if (recurringEvent.getSubject().equals(subject)) {
        List<Event> occurrences = recurringEvent.getAllOccurrences();
        for (Event occurrence : occurrences) {
          if (occurrence.getStartDateTime().equals(utcStartTime)) {
            return occurrence;
          }
        }
      }
    }

    return null;
  }

  /**
   * Retrieves all events in calendar.
   *
   * @return List of all events.
   */
  @Override
  public List<Event> getAllEvents() {
    ConsolidatedIterator.IEventIterator iterator = getEventIterator();
    List<Event> allEvents = new ArrayList<>();

    while (iterator.hasNext()) {
      allEvents.add(iterator.next());
    }

    return allEvents;
  }

  /**
   * Edits a specific event in calendar.
   *
   * @param subject       the subject of the event to edit
   * @param startDateTime the start date/time of the event to edit (in calendar's timezone)
   * @param property      the property to edit
   * @param newValue      the new value for the property
   * @return true if the operation is successful
   */
  @Override
  public boolean editSingleEvent(String subject, LocalDateTime startDateTime, String property,
      String newValue) {
    Event eventToEdit = findEvent(subject, startDateTime);

    if (eventToEdit == null) {
      return false;
    }

    return updateEventProperty(eventToEdit, property, newValue);
  }

  /**
   * Edits a specific event in calendar for a given date.
   *
   * @param subject       the subject of the recurring events to edit
   * @param startDateTime the start date/time to begin editing from
   * @param property      the property to edit
   * @param newValue      the new value for the property
   * @return the number of events edited
   */
  @Override
  public int editEventsFromDate(String subject, LocalDateTime startDateTime, String property,
      String newValue) {
    int count = 0;

<<<<<<< HEAD
    List<Event> matchingEvents = events.stream().filter(
        e -> e.getSubject().equals(subject) && !e.getStartDateTime().isBefore(startDateTime))
        .collect(Collectors.toList());
=======
    List<Event> matchingEvents = events.stream().filter(e -> e.getSubject().equals(subject)
                    && !e.getStartDateTime().isBefore(startDateTime)).collect(Collectors.toList());
>>>>>>> 0f55a2cc

    for (Event event : matchingEvents) {
      if (updateEventProperty(event, property, newValue)) {
        count++;
      }
    }

    return count;
  }

  /**
   * Edits multiple events at once.
   *
   * @param subject  the subject of the events to edit
   * @param property the property to edit
   * @param newValue the new value for the property
   * @return number of occurrences edited
   */
  @Override
  public int editAllEvents(String subject, String property, String newValue) {
    int count = 0;

    List<Event> matchingEvents = events.stream().filter(e -> e.getSubject().equals(subject))
        .collect(Collectors.toList());

    for (Event event : matchingEvents) {
      if (updateEventProperty(event, property, newValue)) {
        count++;
      }
    }
    return count;
  }

  /**
   * Retrieves all recurring events in the calendar.
   *
   * @return a list of all recurring events
   */
  @Override
  public List<RecurringEvent> getAllRecurringEvents() {
    return new ArrayList<>(recurringEvents);
  }

  /**
   * Export all events of the calendar to a CSV file.
   *
   * @param filePath the path where the CSV file should be created
   * @return filePath of exported csv
   * @throws IOException if an I/O error occurs
   */
  @Override
  public String exportData(String filePath, IDataExporter exporter) throws IOException {
    if (filePath == null || filePath.trim().isEmpty()) {
      throw new IllegalArgumentException("File path cannot be null or empty");
    }
    if (exporter == null) {
      throw new IllegalArgumentException("Exporter cannot be null");
    }
    return exporter.export(filePath, events);
  }

  /**
   * Checks if an event conflicts with any existing event in the calendar.
   *
   * @param event the event to check for conflicts
   * @return true if there is a conflict, false otherwise
   */
  private boolean hasConflict(Event event) {
    EventFilter conflictFilter = existingEvent -> event.conflictsWith(existingEvent);
    ConsolidatedIterator.IEventIterator iterator = getFilteredEventIterator(conflictFilter);
    return iterator.hasNext();
  }

  /**
   * Updates a property of an event.
   *
   * @param event    the event to update
   * @param property the property to update
   * @param newValue the new value
   * @return true if the update was successful
   */
  private boolean updateEventProperty(Event event, String property, String newValue) {
    EventPropertyUpdater updater = propertyUpdaters.get(property.toLowerCase());
    if (updater == null) {
      return false;
    }

    try {
      return updater.update(event, newValue);
    } catch (Exception e) {
      return false;
    }
  }

  /**
   * Gets all events on a specific date.
   *
   * @param date the date to get events for
   * @return a list of events on the specified date
   */
  @Override
  public List<Event> getEventsOnDate(LocalDate date) {
    if (date == null) {
      throw new IllegalArgumentException("Date cannot be null");
    }

    // Create a map to track events by ID to avoid duplicates
    Map<UUID, Event> eventsOnDateById = new HashMap<>();

    // Get regular events for the date
    List<Event> regularEvents = getFilteredEvents(event -> {
      if (event.getStartDateTime() != null) {
        LocalDate eventStartDate = event.getStartDateTime().toLocalDate();

        if (event.getEndDateTime() != null) {
          LocalDate eventEndDate = event.getEndDateTime().toLocalDate();
          return !date.isBefore(eventStartDate) && !date.isAfter(eventEndDate);
        } else {
          return eventStartDate.equals(date);
        }
      } else if (event.getDate() != null) {
        return event.getDate().equals(date);
      }
      return false;
    });

    // Add regular events to the map by ID to avoid duplicates
    for (Event event : regularEvents) {
      eventsOnDateById.put(event.getId(), event);
    }

    // Also check for recurring event occurrences on this date
    for (RecurringEvent recurringEvent : this.recurringEvents) {
<<<<<<< HEAD
      System.out.println(
          "[DEBUG] Checking recurring event for date " + date + ": " + recurringEvent.getSubject());

      // Get occurrences just for the specified date
      List<Event> occurrences = recurringEvent.getOccurrencesBetween(date, date);
      System.out.println("[DEBUG] Found " + occurrences.size() + " occurrences of recurring event "
          + recurringEvent.getSubject() + " on " + date);
=======
      System.out.println("[DEBUG] Checking recurring event for date " + date + ": " + recurringEvent.getSubject());

      // Get occurrences just for the specified date
      List<Event> occurrences = recurringEvent.getOccurrencesBetween(date, date);
      System.out.println("[DEBUG] Found " + occurrences.size() + " occurrences of recurring event " +
              recurringEvent.getSubject() + " on " + date);
>>>>>>> 0f55a2cc

      // Add occurrences to the map by ID to avoid duplicates
      for (Event occurrence : occurrences) {
        eventsOnDateById.put(occurrence.getId(), occurrence);
      }
    }

    // Return the deduplicated events as a list
    return new ArrayList<>(eventsOnDateById.values());
  }

  /**
   * Gets all events in a date range.
   *
   * @param startDate the start date of the range
   * @param endDate   the end date of the range
   * @return a list of events within the date range
   */
  @Override
  public List<Event> getEventsInRange(LocalDate startDate, LocalDate endDate) {
    if (startDate == null || endDate == null) {
      throw new IllegalArgumentException("Dates cannot be null");
    }

    if (startDate.isAfter(endDate)) {
      throw new IllegalArgumentException("Start date cannot be after end date");
    }

    // Create a map to track events by ID to avoid duplicates
    Map<UUID, Event> eventsInRangeById = new HashMap<>();

    // Use the iterator pattern to get regular events between dates
    EventFilter dateRangeFilter = event -> {
      if (event.getStartDateTime() != null) {
        LocalDate eventDate = event.getStartDateTime().toLocalDate();
        return !eventDate.isBefore(startDate) && !eventDate.isAfter(endDate);
      }
      return false;
    };

    // Get regular events in the date range
    ConsolidatedIterator.IEventIterator iterator = getFilteredEventIterator(dateRangeFilter);
    while (iterator.hasNext()) {
      Event event = iterator.next();
      eventsInRangeById.put(event.getId(), event);
    }

    // Check each recurring event for occurrences in the range
    LocalDate currentDate = startDate;
    while (!currentDate.isAfter(endDate)) {
      for (RecurringEvent recurringEvent : this.recurringEvents) {
        // Get occurrences for the current day
        List<Event> occurrences = recurringEvent.getOccurrencesBetween(currentDate, currentDate);

        // Add each occurrence to the map by ID to avoid duplicates
        for (Event occurrence : occurrences) {
          eventsInRangeById.put(occurrence.getId(), occurrence);
        }
      }
      currentDate = currentDate.plusDays(1);
    }

    // Return the deduplicated list of events
    return new ArrayList<>(eventsInRangeById.values());
  }


  /**
   * Gets the name of this calendar.
   *
   * @return the calendar name
   */
  public String getName() {
    return name;
  }

  /**
   * Gets the timezone of this calendar.
   *
   * @return the timezone
   */
  @Override
  public TimeZone getTimeZone() {
    return timezone;
  }

  /**
   * Initializes the map of property updaters with lambda expressions for each property.
   */
  private void initializePropertyUpdaters() {
    EventPropertyUpdater subjectUpdater = (event, value) -> {
      try {
        event.setSubject(value);
        return true;
      } catch (IllegalArgumentException e) {
        return false;
      }
    };

    propertyUpdaters.put("subject", subjectUpdater);
    propertyUpdaters.put("name", subjectUpdater);

    propertyUpdaters.put("description", (event, value) -> {
      event.setDescription(value);
      return true;
    });

    propertyUpdaters.put("location", (event, value) -> {
      event.setLocation(value);
      return true;
    });

    EventPropertyUpdater startTimeUpdater = (event, value) -> {
      try {
        LocalDateTime newStartTime;
        if (value.contains("T")) {
          newStartTime = DateTimeUtil.parseDateTime(value);
        } else {
          LocalTime newTime = LocalTime.parse(value);
          newStartTime = LocalDateTime.of(event.getStartDateTime().toLocalDate(), newTime);
        }
        event.setStartDateTime(newStartTime);
        return true;
      } catch (Exception e) {
        return false;
      }
    };
    propertyUpdaters.put("start", startTimeUpdater);
    propertyUpdaters.put("starttime", startTimeUpdater);
    propertyUpdaters.put("startdatetime", startTimeUpdater);

    EventPropertyUpdater endTimeUpdater = (event, value) -> {
      try {
        LocalDateTime newEndTime;
        if (value.contains("T")) {
          newEndTime = DateTimeUtil.parseDateTime(value);
        } else {
          LocalTime newTime = LocalTime.parse(value);
          newEndTime = LocalDateTime.of(event.getEndDateTime().toLocalDate(), newTime);
        }
        event.setEndDateTime(newEndTime);
        return true;
      } catch (Exception e) {
        return false;
      }
    };
    propertyUpdaters.put("end", endTimeUpdater);
    propertyUpdaters.put("endtime", endTimeUpdater);
    propertyUpdaters.put("enddatetime", endTimeUpdater);

    EventPropertyUpdater visibilityUpdater = (event, value) -> {
      boolean isPublic = value.equalsIgnoreCase("public") || value.equalsIgnoreCase("true");
      event.setPublic(isPublic);
      return true;
    };
    propertyUpdaters.put("visibility", visibilityUpdater);
    propertyUpdaters.put("ispublic", visibilityUpdater);
    propertyUpdaters.put("public", visibilityUpdater);

    propertyUpdaters.put("private", (event, value) -> {
      boolean isPrivate = value.equalsIgnoreCase("true") || value.equalsIgnoreCase("private");
      event.setPublic(!isPrivate);
      return true;
    });
  }

  /**
   * Gets events that match a specific filter.
   *
   * @param filter the filter to apply
   * @return a list of events that match the filter
   */
  public List<Event> getFilteredEvents(EventFilter filter) {
    // Use the iterator pattern to filter events
    ConsolidatedIterator.IEventIterator iterator = getFilteredEventIterator(filter);
    List<Event> result = new ArrayList<>();

    while (iterator.hasNext()) {
      result.add(iterator.next());
    }

    return result;
  }

  /**
   * Gets an iterator for all events in this calendar. This includes both regular and recurring
   * events.
   *
   * @return an iterator for all events
   */
  public ConsolidatedIterator.IEventIterator getEventIterator() {
    List<ConsolidatedIterator.IEventIterator> iterators = new ArrayList<>();
    iterators.add(ConsolidatedIterator.forEvents(events));
    iterators.add(ConsolidatedIterator.forRecurringEvents(recurringEvents, LocalDate.now(),
        LocalDate.now().plusYears(1)));
    return ConsolidatedIterator.composite(iterators);
  }

  /**
   * Gets an iterator for events that match a specific filter.
   *
   * @param filter the filter to apply
   * @return a filtered iterator
   */
  public ConsolidatedIterator.IEventIterator getFilteredEventIterator(EventFilter filter) {
    return ConsolidatedIterator.withFilter(getEventIterator(), filter);
  }

  @Override
  public boolean isBusy(LocalDateTime dateTime) {
    if (dateTime == null) {
      throw new IllegalArgumentException("DateTime cannot be null");
    }

<<<<<<< HEAD
    EventFilter busyFilter = event -> {
      if (event.getStartDateTime() != null && event.getEndDateTime() != null) {
        return !dateTime.isBefore(event.getStartDateTime()) && !dateTime.isAfter(
            event.getEndDateTime());
=======
    // Convert the check time to UTC for comparison with stored event times
    TimeZoneHandler handler = new TimeZoneHandler();
    String systemTimezone = handler.getSystemDefaultTimezone();
    LocalDateTime utcDateTime = handler.convertToUTC(dateTime, systemTimezone);

    // First check if there are any regular events at this time
    for (Event event : events) {
      if (isTimeWithinEventRange(utcDateTime, event)) {
        return true;
>>>>>>> 0f55a2cc
      }
    }

    // Then check all recurring events
    for (RecurringEvent recurringEvent : recurringEvents) {
      if (isRecurringEventActiveAt(utcDateTime, recurringEvent)) {
        return true;
      }
    }

    return false;
  }

  /**
   * Helper method to check if a given time falls within an event's time range.
   *
   * @param dateTime The time to check
   * @param event    The event to check against
   * @return true if the time is within the event's range
   */
  private boolean isTimeWithinEventRange(LocalDateTime dateTime, Event event) {
    if (event.getStartDateTime() == null || event.getEndDateTime() == null) {
      return false;
    }

    // Check if the dateTime is within the event time range (inclusive of both start and end)
    return (dateTime.isEqual(event.getStartDateTime()) || dateTime.isAfter(event.getStartDateTime()))
            && (dateTime.isEqual(event.getEndDateTime()) || dateTime.isBefore(event.getEndDateTime()));
  }

  /**
   * Helper method to check if a recurring event is active at the given time.
   *
   * @param dateTime       The time to check
   * @param recurringEvent The recurring event to check against
   * @return true if the recurring event is active at the specified time
   */
  private boolean isRecurringEventActiveAt(LocalDateTime dateTime, RecurringEvent recurringEvent) {
    LocalDate targetDate = dateTime.toLocalDate();
    DayOfWeek targetDay = targetDate.getDayOfWeek();

    // First check if this event repeats on this day of the week
    if (!recurringEvent.getRepeatDays().contains(targetDay)) {
      return false;
    }

    // Check date is on or after the start date of the recurring event
    LocalDate recurringStartDate = recurringEvent.getStartDateTime().toLocalDate();
    if (targetDate.isBefore(recurringStartDate)) {
      return false;
    }

    // Check if we've passed the end date (if one is specified)
    if (recurringEvent.getEndDate() != null && targetDate.isAfter(recurringEvent.getEndDate())) {
      return false;
    }

    // Check if the time falls within the event's time range
    LocalTime targetTime = dateTime.toLocalTime();
    LocalTime eventStartTime = recurringEvent.getStartDateTime().toLocalTime();
    LocalTime eventEndTime = recurringEvent.getEndDateTime().toLocalTime();

    return (targetTime.equals(eventStartTime) || targetTime.isAfter(eventStartTime))
            && targetTime.isBefore(eventEndTime);
  }

  @Override
  public String toString() {
    return name;
  }

  /**
   * Updates an existing event with a new version using the event's UUID.
   *
   * @param eventId      The UUID of the event to update
   * @param updatedEvent The new version of the event
   * @return true if the event was successfully updated, false otherwise
   * @throws ConflictingEventException if the updated event conflicts with existing events
   */
  @Override
  public boolean updateEvent(UUID eventId, Event updatedEvent) throws ConflictingEventException {
    if (eventId == null || updatedEvent == null) {
      System.out.println("[ERROR] Calendar.updateEvent - Null eventId or updatedEvent");
      return false;
    }

    System.out.println("[DEBUG] Calendar.updateEvent - Updating event with ID: " + eventId);
<<<<<<< HEAD
    System.out.println(
        "[DEBUG] Calendar.updateEvent - Updated event details: Subject=" + updatedEvent.getSubject()
            + ", Start=" + updatedEvent.getStartDateTime() + ", End="
            + updatedEvent.getEndDateTime() + ", Location=" + updatedEvent.getLocation());
=======
    System.out.println("[DEBUG] Calendar.updateEvent - Updated event details: Subject=" + updatedEvent.getSubject() +
            ", Start=" + updatedEvent.getStartDateTime() +
            ", End=" + updatedEvent.getEndDateTime() +
            ", Location=" + updatedEvent.getLocation());
>>>>>>> 0f55a2cc

    Event existingEvent = eventById.get(eventId);
    if (existingEvent == null) {
      System.out.println("[ERROR] Calendar.updateEvent - Event not found with ID: " + eventId);
      return false; // Event not found
    }

<<<<<<< HEAD
    System.out.println(
        "[DEBUG] Calendar.updateEvent - Found existing event: " + existingEvent.getSubject());
=======
    System.out.println("[DEBUG] Calendar.updateEvent - Found existing event: "
            + existingEvent.getSubject());
>>>>>>> 0f55a2cc

    // Store the existing event temporarily and remove it from collections
    events.remove(existingEvent);
    eventById.remove(eventId);

    try {
      // Check for conflicts with the updated event
      if (hasConflict(updatedEvent)) {
        // Restore the original event if there's a conflict
        events.add(existingEvent);
        eventById.put(eventId, existingEvent);
        System.out.println("[ERROR] Calendar.updateEvent - Conflict with existing events");
        throw new ConflictingEventException("The updated event conflicts with existing events");
      }

      // Use the updated event directly, but ensure we preserve the original ID
<<<<<<< HEAD
      Event newEvent = new Event(eventId, // Use the original event ID directly
          updatedEvent.getSubject(), updatedEvent.getStartDateTime(), updatedEvent.getEndDateTime(),
          updatedEvent.getDescription(), updatedEvent.getLocation(), updatedEvent.isPublic());

      System.out.println(
          "[DEBUG] Calendar.updateEvent - Created new event object: " + newEvent.getSubject()
              + ", ID=" + newEvent.getId() + ", Start=" + newEvent.getStartDateTime() + ", End="
              + newEvent.getEndDateTime());
=======
      Event newEvent = new Event(
              eventId, // Use the original event ID directly
              updatedEvent.getSubject(),
              updatedEvent.getStartDateTime(),
              updatedEvent.getEndDateTime(),
              updatedEvent.getDescription(),
              updatedEvent.getLocation(),
              updatedEvent.isPublic(),
              updatedEvent.isAllDay()
      );

      System.out.println("[DEBUG] Calendar.updateEvent - Created new event object: "
              + newEvent.getSubject()
              + ", ID=" + newEvent.getId()
              + ", Start=" + newEvent.getStartDateTime()
              + ", End=" + newEvent.getEndDateTime());
>>>>>>> 0f55a2cc

      // Add the updated event
      events.add(newEvent);
      eventById.put(eventId, newEvent);

      return true;
    } catch (ConflictingEventException e) {
      throw e;
    } catch (Exception e) {
      System.out.println("[ERROR] Exception in Calendar.updateEvent: " + e.getMessage());
      e.printStackTrace();
      events.add(existingEvent);
      eventById.put(eventId, existingEvent);
      return false;
    }
  }

  /**
   * Sets the name of the calendar.
   *
   * @param name the new name for the calendar
   */
  public void setName(String name) {
    this.name = name;
  }

  /**
   * Sets the timezone of the calendar.
   *
   * @param timezone the new timezone for the calendar
   */
  public void setTimezone(String timezone) {
    this.timezone = TimeZone.getTimeZone(timezone);
  }
}<|MERGE_RESOLUTION|>--- conflicted
+++ resolved
@@ -66,19 +66,12 @@
   }
 
   /**
-<<<<<<< HEAD
-   * Constructs a new calendar.
-   *
-   * @param name     name of the calendar
-   * @param timezone timezone of the calendar
-=======
    * Constructs a new Calendar with the specified name and timezone.
    * Initializes the event collections, maps for accessing events by ID,
    * property updaters for event modifications, and timezone handling.
    *
    * @param name     the name of the calendar
    * @param timezone the timezone identifier for this calendar (e.g., "America/New_York")
->>>>>>> 0f55a2cc
    */
   public Calendar(String name, String timezone) {
     this.name = name;
@@ -108,24 +101,21 @@
     }
 
     LocalDateTime startUTC = timezoneHandler.convertToUTC(event.getStartDateTime(),
-<<<<<<< HEAD
-        timezone.getID());
-=======
             timezone.getID());
->>>>>>> 0f55a2cc
     LocalDateTime endUTC = timezoneHandler.convertToUTC(event.getEndDateTime(), timezone.getID());
 
-    Event utcEvent = new Event(event.getSubject(), startUTC, endUTC, event.getDescription(),
-        event.getLocation(), event.isPublic());
+    Event utcEvent = new Event(
+            event.getSubject(),
+            startUTC,
+            endUTC,
+            event.getDescription(),
+            event.getLocation(),
+            event.isPublic()
+    );
 
     if (!autoDecline) {
       for (Event existingEvent : events) {
-<<<<<<< HEAD
-        if (existingEvent.getStartDateTime().isBefore(utcEvent.getEndDateTime())
-            && utcEvent.getStartDateTime().isBefore(existingEvent.getEndDateTime())) {
-=======
         if (utcEvent.conflictsWith(existingEvent)) {
->>>>>>> 0f55a2cc
           throw new ConflictingEventException("Event conflicts with existing event");
         }
       }
@@ -134,13 +124,8 @@
     events.add(utcEvent);
     // Store the event in the eventById map for future lookup
     eventById.put(utcEvent.getId(), utcEvent);
-<<<<<<< HEAD
-    System.out.println(
-        "[DEBUG] Calendar.addEvent - Added event to map with ID: " + utcEvent.getId());
-=======
     System.out.println("[DEBUG] Calendar.addEvent - Added event to map with ID: "
             + utcEvent.getId());
->>>>>>> 0f55a2cc
 
     return true;
   }
@@ -160,7 +145,7 @@
    */
   @Override
   public boolean addRecurringEvent(RecurringEvent recurringEvent, boolean autoDecline)
-      throws ConflictingEventException {
+          throws ConflictingEventException {
     if (recurringEvent == null) {
       throw new IllegalArgumentException("Recurring event cannot be null");
     }
@@ -170,13 +155,6 @@
     List<Event> utcOccurrences = new ArrayList<>();
     for (Event occurrence : occurrences) {
       LocalDateTime startUTC = timezoneHandler.convertToUTC(occurrence.getStartDateTime(),
-<<<<<<< HEAD
-          timezone.getID());
-      LocalDateTime endUTC = timezoneHandler.convertToUTC(occurrence.getEndDateTime(),
-          timezone.getID());
-      Event utcOccurrence = new Event(occurrence.getSubject(), startUTC, endUTC,
-          occurrence.getDescription(), occurrence.getLocation(), occurrence.isPublic());
-=======
               timezone.getID());
       LocalDateTime endUTC = timezoneHandler.convertToUTC(occurrence.getEndDateTime(),
               timezone.getID());
@@ -188,7 +166,6 @@
               occurrence.getLocation(),
               occurrence.isPublic()
       );
->>>>>>> 0f55a2cc
       utcOccurrences.add(utcOccurrence);
     }
 
@@ -196,8 +173,8 @@
       if (hasConflict(utcOccurrence)) {
         if (autoDecline) {
           throw new ConflictingEventException(
-              "Cannot add recurring event '" + recurringEvent.getSubject()
-                  + "' due to conflict with an existing event");
+                  "Cannot add recurring event '" + recurringEvent.getSubject()
+                          + "' due to conflict with an existing event");
         }
         return false;
       }
@@ -232,17 +209,13 @@
    */
   @Override
   public boolean createRecurringEventUntil(String name, LocalDateTime start, LocalDateTime end,
-<<<<<<< HEAD
-      String weekdays, LocalDate untilDate, boolean autoDecline) throws ConflictingEventException {
-=======
                                            String weekdays, LocalDate untilDate,
                                            boolean autoDecline) throws ConflictingEventException {
->>>>>>> 0f55a2cc
     try {
       Set<DayOfWeek> repeatDays = DateTimeUtil.parseWeekdays(weekdays);
 
       RecurringEvent recurringEvent = new RecurringEvent.Builder(name, start, end,
-          repeatDays).isPublic(true).endDate(untilDate).build();
+              repeatDays).isPublic(true).endDate(untilDate).build();
 
       return addRecurringEvent(recurringEvent, autoDecline);
     } catch (IllegalArgumentException e) {
@@ -252,8 +225,10 @@
 
   @Override
   public boolean createAllDayRecurringEvent(String name, LocalDate date, String weekdays,
-      int occurrences, boolean autoDecline, String description, String location, boolean isPublic)
-      throws ConflictingEventException {
+                                            int occurrences,
+                                            boolean autoDecline, String description,
+                                            String location, boolean isPublic)
+          throws ConflictingEventException {
     try {
       Set<DayOfWeek> repeatDays = DateTimeUtil.parseWeekdays(weekdays);
 
@@ -261,8 +236,8 @@
       LocalDateTime endOfDay = date.atTime(23, 59, 59);
 
       RecurringEvent recurringEvent = new RecurringEvent.Builder(name, startOfDay, endOfDay,
-          repeatDays).description(description).location(location).isPublic(isPublic)
-          .occurrences(occurrences).isAllDay(true).build();
+              repeatDays).description(description).location(location).isPublic(isPublic)
+              .occurrences(occurrences).isAllDay(true).build();
 
       return addRecurringEvent(recurringEvent, autoDecline);
     } catch (IllegalArgumentException e) {
@@ -272,8 +247,10 @@
 
   @Override
   public boolean createAllDayRecurringEventUntil(String name, LocalDate date, String weekdays,
-      LocalDate untilDate, boolean autoDecline, String description, String location,
-      boolean isPublic) throws ConflictingEventException {
+                                                 LocalDate untilDate, boolean autoDecline,
+                                                 String description, String location,
+                                                 boolean isPublic)
+          throws ConflictingEventException {
     try {
       Set<DayOfWeek> repeatDays = DateTimeUtil.parseWeekdays(weekdays);
 
@@ -281,8 +258,8 @@
       LocalDateTime endOfDay = date.atTime(23, 59, 59);
 
       RecurringEvent recurringEvent = new RecurringEvent.Builder(name, startOfDay, endOfDay,
-          repeatDays).description(description).location(location).isPublic(isPublic)
-          .endDate(untilDate).isAllDay(true).build();
+              repeatDays).description(description).location(location).isPublic(isPublic)
+              .endDate(untilDate).isAllDay(true).build();
 
       return addRecurringEvent(recurringEvent, autoDecline);
     } catch (IllegalArgumentException e) {
@@ -306,8 +283,10 @@
     LocalDateTime utcStartTime = timezoneHandler.convertToUTC(startDateTime, timezone.getID());
 
     Event event = events.stream()
-        .filter(e -> e.getSubject().equals(subject) && e.getStartDateTime().equals(utcStartTime))
-        .findFirst().orElse(null);
+            .filter(e -> e.getSubject().equals(subject) &&
+                    e.getStartDateTime().equals(utcStartTime))
+            .findFirst()
+            .orElse(null);
 
     if (event != null) {
       return event;
@@ -355,7 +334,7 @@
    */
   @Override
   public boolean editSingleEvent(String subject, LocalDateTime startDateTime, String property,
-      String newValue) {
+                                 String newValue) {
     Event eventToEdit = findEvent(subject, startDateTime);
 
     if (eventToEdit == null) {
@@ -376,17 +355,11 @@
    */
   @Override
   public int editEventsFromDate(String subject, LocalDateTime startDateTime, String property,
-      String newValue) {
+                                String newValue) {
     int count = 0;
 
-<<<<<<< HEAD
-    List<Event> matchingEvents = events.stream().filter(
-        e -> e.getSubject().equals(subject) && !e.getStartDateTime().isBefore(startDateTime))
-        .collect(Collectors.toList());
-=======
     List<Event> matchingEvents = events.stream().filter(e -> e.getSubject().equals(subject)
                     && !e.getStartDateTime().isBefore(startDateTime)).collect(Collectors.toList());
->>>>>>> 0f55a2cc
 
     for (Event event : matchingEvents) {
       if (updateEventProperty(event, property, newValue)) {
@@ -410,7 +383,7 @@
     int count = 0;
 
     List<Event> matchingEvents = events.stream().filter(e -> e.getSubject().equals(subject))
-        .collect(Collectors.toList());
+            .collect(Collectors.toList());
 
     for (Event event : matchingEvents) {
       if (updateEventProperty(event, property, newValue)) {
@@ -520,22 +493,12 @@
 
     // Also check for recurring event occurrences on this date
     for (RecurringEvent recurringEvent : this.recurringEvents) {
-<<<<<<< HEAD
-      System.out.println(
-          "[DEBUG] Checking recurring event for date " + date + ": " + recurringEvent.getSubject());
-
-      // Get occurrences just for the specified date
-      List<Event> occurrences = recurringEvent.getOccurrencesBetween(date, date);
-      System.out.println("[DEBUG] Found " + occurrences.size() + " occurrences of recurring event "
-          + recurringEvent.getSubject() + " on " + date);
-=======
       System.out.println("[DEBUG] Checking recurring event for date " + date + ": " + recurringEvent.getSubject());
 
       // Get occurrences just for the specified date
       List<Event> occurrences = recurringEvent.getOccurrencesBetween(date, date);
       System.out.println("[DEBUG] Found " + occurrences.size() + " occurrences of recurring event " +
               recurringEvent.getSubject() + " on " + date);
->>>>>>> 0f55a2cc
 
       // Add occurrences to the map by ID to avoid duplicates
       for (Event occurrence : occurrences) {
@@ -687,7 +650,8 @@
     propertyUpdaters.put("enddatetime", endTimeUpdater);
 
     EventPropertyUpdater visibilityUpdater = (event, value) -> {
-      boolean isPublic = value.equalsIgnoreCase("public") || value.equalsIgnoreCase("true");
+      boolean isPublic = value.equalsIgnoreCase("public")
+              || value.equalsIgnoreCase("true");
       event.setPublic(isPublic);
       return true;
     };
@@ -696,7 +660,8 @@
     propertyUpdaters.put("public", visibilityUpdater);
 
     propertyUpdaters.put("private", (event, value) -> {
-      boolean isPrivate = value.equalsIgnoreCase("true") || value.equalsIgnoreCase("private");
+      boolean isPrivate = value.equalsIgnoreCase("true")
+              || value.equalsIgnoreCase("private");
       event.setPublic(!isPrivate);
       return true;
     });
@@ -721,16 +686,16 @@
   }
 
   /**
-   * Gets an iterator for all events in this calendar. This includes both regular and recurring
-   * events.
+   * Gets an iterator for all events in this calendar.
+   * This includes both regular and recurring events.
    *
    * @return an iterator for all events
    */
   public ConsolidatedIterator.IEventIterator getEventIterator() {
     List<ConsolidatedIterator.IEventIterator> iterators = new ArrayList<>();
     iterators.add(ConsolidatedIterator.forEvents(events));
-    iterators.add(ConsolidatedIterator.forRecurringEvents(recurringEvents, LocalDate.now(),
-        LocalDate.now().plusYears(1)));
+    iterators.add(ConsolidatedIterator.forRecurringEvents(recurringEvents,
+            LocalDate.now(), LocalDate.now().plusYears(1)));
     return ConsolidatedIterator.composite(iterators);
   }
 
@@ -750,12 +715,6 @@
       throw new IllegalArgumentException("DateTime cannot be null");
     }
 
-<<<<<<< HEAD
-    EventFilter busyFilter = event -> {
-      if (event.getStartDateTime() != null && event.getEndDateTime() != null) {
-        return !dateTime.isBefore(event.getStartDateTime()) && !dateTime.isAfter(
-            event.getEndDateTime());
-=======
     // Convert the check time to UTC for comparison with stored event times
     TimeZoneHandler handler = new TimeZoneHandler();
     String systemTimezone = handler.getSystemDefaultTimezone();
@@ -765,7 +724,6 @@
     for (Event event : events) {
       if (isTimeWithinEventRange(utcDateTime, event)) {
         return true;
->>>>>>> 0f55a2cc
       }
     }
 
@@ -853,17 +811,10 @@
     }
 
     System.out.println("[DEBUG] Calendar.updateEvent - Updating event with ID: " + eventId);
-<<<<<<< HEAD
-    System.out.println(
-        "[DEBUG] Calendar.updateEvent - Updated event details: Subject=" + updatedEvent.getSubject()
-            + ", Start=" + updatedEvent.getStartDateTime() + ", End="
-            + updatedEvent.getEndDateTime() + ", Location=" + updatedEvent.getLocation());
-=======
     System.out.println("[DEBUG] Calendar.updateEvent - Updated event details: Subject=" + updatedEvent.getSubject() +
             ", Start=" + updatedEvent.getStartDateTime() +
             ", End=" + updatedEvent.getEndDateTime() +
             ", Location=" + updatedEvent.getLocation());
->>>>>>> 0f55a2cc
 
     Event existingEvent = eventById.get(eventId);
     if (existingEvent == null) {
@@ -871,13 +822,8 @@
       return false; // Event not found
     }
 
-<<<<<<< HEAD
-    System.out.println(
-        "[DEBUG] Calendar.updateEvent - Found existing event: " + existingEvent.getSubject());
-=======
     System.out.println("[DEBUG] Calendar.updateEvent - Found existing event: "
             + existingEvent.getSubject());
->>>>>>> 0f55a2cc
 
     // Store the existing event temporarily and remove it from collections
     events.remove(existingEvent);
@@ -894,16 +840,6 @@
       }
 
       // Use the updated event directly, but ensure we preserve the original ID
-<<<<<<< HEAD
-      Event newEvent = new Event(eventId, // Use the original event ID directly
-          updatedEvent.getSubject(), updatedEvent.getStartDateTime(), updatedEvent.getEndDateTime(),
-          updatedEvent.getDescription(), updatedEvent.getLocation(), updatedEvent.isPublic());
-
-      System.out.println(
-          "[DEBUG] Calendar.updateEvent - Created new event object: " + newEvent.getSubject()
-              + ", ID=" + newEvent.getId() + ", Start=" + newEvent.getStartDateTime() + ", End="
-              + newEvent.getEndDateTime());
-=======
       Event newEvent = new Event(
               eventId, // Use the original event ID directly
               updatedEvent.getSubject(),
@@ -920,7 +856,6 @@
               + ", ID=" + newEvent.getId()
               + ", Start=" + newEvent.getStartDateTime()
               + ", End=" + newEvent.getEndDateTime());
->>>>>>> 0f55a2cc
 
       // Add the updated event
       events.add(newEvent);
