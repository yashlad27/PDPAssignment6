--- conflicted
+++ resolved
@@ -3,16 +3,16 @@
 import java.util.Set;
 
 import model.calendar.iterator.ConsolidatedIterator;
-import model.exceptions.CalendarExceptions.CalendarNotFoundException;
-import model.exceptions.CalendarExceptions.DuplicateCalendarException;
-import model.exceptions.CalendarExceptions.InvalidTimezoneException;
+import model.exceptions.CalendarNotFoundException;
+import model.exceptions.DuplicateCalendarException;
+import model.exceptions.InvalidTimezoneException;
 import utilities.CalendarNameValidator;
 import utilities.TimeZoneHandler;
 
 /**
  * Manages calendar operations and coordinates between the CalendarRegistry and TimeZoneHandler.
- * Following the Single Responsibility Principle, this class is focused on high-level calendar
- * management operations rather than storage details.
+ * Following the Single Responsibility Principle, this class is focused on high-level
+ * calendar management operations rather than storage details.
  */
 public class CalendarManager {
 
@@ -31,7 +31,6 @@
    * Builder class for creating CalendarManager instances.
    */
   public static class Builder {
-
     private TimeZoneHandler timezoneHandler;
 
     /**
@@ -72,7 +71,7 @@
    * @throws InvalidTimezoneException   if the timezone is invalid
    */
   public Calendar createCalendar(String name, String timezone)
-      throws DuplicateCalendarException, InvalidTimezoneException {
+          throws DuplicateCalendarException, InvalidTimezoneException {
     if (!timezoneHandler.isValidTimezone(timezone)) {
       throw new InvalidTimezoneException("Invalid timezone: " + timezone);
     }
@@ -122,7 +121,7 @@
    * @throws Exception                 if the operation throws an exception
    */
   public <T> T executeOnCalendar(String calendarName, CalendarOperation<T> operation)
-      throws CalendarNotFoundException, Exception {
+          throws CalendarNotFoundException, Exception {
     Calendar calendar = calendarRegistry.getCalendarByName(calendarName);
     return operation.execute(calendar);
   }
@@ -156,12 +155,12 @@
    * @throws InvalidTimezoneException  if the timezone is invalid
    */
   public void editCalendarTimezone(String calendarName, String newTimezone)
-      throws CalendarNotFoundException, InvalidTimezoneException {
+          throws CalendarNotFoundException, InvalidTimezoneException {
     if (!timezoneHandler.isValidTimezone(newTimezone)) {
       throw new InvalidTimezoneException("Invalid timezone: " + newTimezone);
     }
     calendarRegistry.applyToCalendar(calendarName, calendar -> calendar
-        .setTimezone(newTimezone));
+            .setTimezone(newTimezone));
   }
 
   /**
@@ -169,14 +168,10 @@
    *
    * @param oldName the current name of the calendar
    * @param newName the new name for the calendar
-<<<<<<< HEAD
-   * @throws CalendarNotFoundException xif a calendar with the new name already exists
-=======
-   * @throws CalendarNotFoundException if no calendar with the specified name exists
->>>>>>> b0f86b6e
+   * @throws CalendarNotFoundException if no calendar with the specified name exists
    */
   public void editCalendarName(String oldName, String newName)
-      throws CalendarNotFoundException {
+          throws CalendarNotFoundException {
     if (!calendarRegistry.hasCalendar(oldName)) {
       throw new CalendarNotFoundException("Calendar not found: " + oldName);
     }
